--- conflicted
+++ resolved
@@ -36,12 +36,11 @@
         version: 0.15.2
 
     - name: Build
-<<<<<<< HEAD
-      run: zig build ${{ matrix.target != 'native' && format('-Dtarget={0}', matrix.target) || '' }}
+      run: zig build --release=safe ${{ matrix.target != 'native' && format('-Dtarget={0}', matrix.target) || '' }}
       timeout-minutes: 5
 
     - name: Build tests
-      run: zig build build-tests ${{ matrix.target != 'native' && format('-Dtarget={0}', matrix.target) || '' }}
+      run: zig build build-tests --release=safe ${{ matrix.target != 'native' && format('-Dtarget={0}', matrix.target) || '' }}
       timeout-minutes: 5
 
     - name: Build examples
@@ -50,21 +49,6 @@
 
     - name: Build benchmarks
       run: zig build benchmarks ${{ matrix.target != 'native' && format('-Dtarget={0}', matrix.target) || '' }}
-=======
-      run: zig build --release=safe ${{ matrix.target != 'native' && format('-Dtarget={0}', matrix.target) || '' }} ${{ matrix.xev_backend && format('-Dxev_backend={0}', matrix.xev_backend) || '' }}
-      timeout-minutes: 5
-
-    - name: Build tests
-      run: zig build build-tests --release=safe ${{ matrix.target != 'native' && format('-Dtarget={0}', matrix.target) || '' }} ${{ matrix.xev_backend && format('-Dxev_backend={0}', matrix.xev_backend) || '' }}
-      timeout-minutes: 5
-
-    - name: Build examples
-      run: zig build examples --release=safe ${{ matrix.target != 'native' && format('-Dtarget={0}', matrix.target) || '' }} ${{ matrix.xev_backend && format('-Dxev_backend={0}', matrix.xev_backend) || '' }}
-      timeout-minutes: 5
-
-    - name: Build benchmarks
-      run: zig build benchmarks --release=safe ${{ matrix.target != 'native' && format('-Dtarget={0}', matrix.target) || '' }} ${{ matrix.xev_backend && format('-Dxev_backend={0}', matrix.xev_backend) || '' }}
->>>>>>> 4ddd296a
       timeout-minutes: 5
 
     - name: Run tests (native)
