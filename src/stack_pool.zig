--- conflicted
+++ resolved
@@ -60,13 +60,8 @@
         return try allocator.alignedAlloc(u8, std.mem.Alignment.fromByteUnits(alignment), size);
     }
 
-<<<<<<< HEAD
-    fn release(self: *Bucket, stack: Stack, returned_at: std.time.Instant) void {
-        const node = FreeListNode.fromStack(stack, returned_at);
-=======
     fn release(self: *Bucket, stack: Stack) void {
         const node = FreeListNode.fromStack(stack, std.time.Instant.now() catch unreachable);
->>>>>>> 375e59dd
         self.queue.push(node);
     }
 
@@ -77,12 +72,7 @@
         while (self.queue.pop()) |node| {
             const age_ns = now.since(node.returned_at);
             // Check if stack is too old
-<<<<<<< HEAD
-            if (age_ns > retention_ns and kept_count >= min_warm) {
-=======
-            const age_ns = now.since(node.returned_at);
             if (age_ns >= retention_ns and kept_count >= min_warm) {
->>>>>>> 375e59dd
                 // Too old and we have enough warm stacks - free it
                 allocator.free(node.toStack(size));
             } else {
@@ -121,11 +111,7 @@
         return .{
             .buckets = [_]Bucket{.{}} ** NUM_BUCKETS,
             .allocator = allocator,
-<<<<<<< HEAD
-            .retention_ns = @as(u64, @intCast(options.retention_ms)) * std.time.ns_per_ms,
-=======
             .retention_ns = options.retention_ns,
->>>>>>> 375e59dd
             .min_warm_count = options.min_warm_count,
         };
     }
@@ -172,20 +158,14 @@
         assert(stack.len >= MIN_STACK_SIZE);
 
         if (selectBucket(stack.len)) |bucket_idx| {
-            const now = std.time.Instant.now() catch unreachable;
-            self.buckets[bucket_idx].release(stack, now);
+            self.buckets[bucket_idx].release(stack);
         } else {
             // Too large for pool, free directly
             self.allocator.free(stack);
         }
     }
 
-<<<<<<< HEAD
-    pub fn cleanup(self: *StackPool) void {
-        const now = std.time.Instant.now() catch unreachable;
-=======
     pub fn cleanup(self: *StackPool, now: std.time.Instant) void {
->>>>>>> 375e59dd
         for (&self.buckets, 0..) |*bucket, i| {
             bucket.cleanupOld(bucketSize(i), self.allocator, now, self.retention_ns, self.min_warm_count);
         }
