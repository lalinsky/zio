--- conflicted
+++ resolved
@@ -14,22 +14,6 @@
 pub const Server = io_net.Server;
 pub const Stream = io_net.Stream;
 
-<<<<<<< HEAD
-pub const IpAddressList = struct {
-    arena: std.heap.ArenaAllocator,
-    addrs: []IpAddress,
-    canon_name: ?[]u8,
-
-    pub fn deinit(self: *IpAddressList) void {
-        // Save the child allocator before destroying the arena
-        const child_allocator = self.arena.child_allocator;
-        // Copy the arena allocator into stack memory, because
-        // otherwise it would destroy itself while it was still working.
-        var arena = self.arena;
-        arena.deinit();
-        // Now destroy the struct itself
-        child_allocator.destroy(self);
-=======
 pub const IpAddressIterator = struct {
     head: ?*std.posix.addrinfo,
     current: ?*std.posix.addrinfo,
@@ -53,7 +37,6 @@
                 std.posix.system.freeaddrinfo(head);
             }
         }
->>>>>>> 6e2e8682
     }
 };
 
@@ -75,58 +58,21 @@
 
 /// Async DNS resolution using the runtime's thread pool.
 /// Performs DNS lookup in a blocking task to avoid blocking the event loop.
-<<<<<<< HEAD
-/// Call `IpAddressList.deinit()` on the result when done.
-pub fn getAddressList(
-=======
 /// Call `IpAddressIterator.deinit()` on the result when done.
 pub fn lookupHost(
->>>>>>> 6e2e8682
     runtime: *Runtime,
     name: []const u8,
     port: u16,
-<<<<<<< HEAD
-) !*IpAddressList {
-    var task = try runtime.spawnBlocking(
-        getAddressListBlocking,
-        .{ allocator, name, port },
-=======
 ) LookupHostError!IpAddressIterator {
     var task = try runtime.spawnBlocking(
         lookupHostBlocking,
         .{ name, port },
->>>>>>> 6e2e8682
     );
     defer task.cancel(runtime);
 
     return try task.join(runtime);
 }
 
-<<<<<<< HEAD
-fn getAddressListBlocking(
-    allocator: std.mem.Allocator,
-    name: []const u8,
-    port: u16,
-) !*IpAddressList {
-    const result = try allocator.create(IpAddressList);
-    errdefer allocator.destroy(result);
-
-    result.* = .{
-        .arena = std.heap.ArenaAllocator.init(allocator),
-        .addrs = &.{},
-        .canon_name = null,
-    };
-    errdefer result.arena.deinit();
-
-    const arena_allocator = result.arena.allocator();
-
-    const name_c = try arena_allocator.dupeZ(u8, name);
-    var port_buf: [6]u8 = undefined;
-    const port_str = std.fmt.bufPrint(&port_buf, "{}", .{port}) catch unreachable;
-    const port_c = try arena_allocator.dupeZ(u8, port_str);
-
-    const hints = std.c.addrinfo{
-=======
 fn lookupHostBlocking(
     name: []const u8,
     port: u16,
@@ -140,50 +86,10 @@
     const port_c = try std.fmt.allocPrintSentinel(allocator, "{d}", .{port}, 0);
 
     const hints: std.posix.addrinfo = .{
->>>>>>> 6e2e8682
         .flags = .{ .NUMERICSERV = true },
         .family = std.posix.AF.UNSPEC,
         .socktype = std.posix.SOCK.STREAM,
         .protocol = std.posix.IPPROTO.TCP,
-<<<<<<< HEAD
-        .addrlen = 0,
-        .addr = null,
-        .canonname = null,
-        .next = null,
-    };
-
-    var res: ?*std.c.addrinfo = null;
-    const rc = std.c.getaddrinfo(name_c.ptr, port_c.ptr, &hints, &res);
-    if (@intFromEnum(rc) != 0) return error.UnknownHostName;
-    defer std.c.freeaddrinfo(res.?);
-
-    // Count results
-    var count: usize = 0;
-    var it = res;
-    while (it) |info| : (it = info.next) {
-        if (info.family == std.posix.AF.INET or info.family == std.posix.AF.INET6) {
-            count += 1;
-        }
-    }
-
-    const addrs = try arena_allocator.alloc(IpAddress, count);
-    var i: usize = 0;
-    it = res;
-    while (it) |info| : (it = info.next) {
-        if (info.family == std.posix.AF.INET) {
-            const addr_in: *const std.posix.sockaddr.in = @ptrCast(@alignCast(info.addr));
-            addrs[i] = .{ .in = addr_in.* };
-            i += 1;
-        } else if (info.family == std.posix.AF.INET6) {
-            const addr_in6: *const std.posix.sockaddr.in6 = @ptrCast(@alignCast(info.addr));
-            addrs[i] = .{ .in6 = addr_in6.* };
-            i += 1;
-        }
-    }
-
-    result.addrs = addrs;
-    return result;
-=======
         .canonname = null,
         .addr = null,
         .addrlen = 0,
@@ -240,7 +146,6 @@
         .head = res,
         .current = res,
     };
->>>>>>> 6e2e8682
 }
 
 pub fn tcpConnectToHost(
@@ -252,11 +157,7 @@
     defer iter.deinit();
 
     var last_err: ?anyerror = null;
-<<<<<<< HEAD
-    for (list.addrs) |addr| {
-=======
     while (iter.next()) |addr| {
->>>>>>> 6e2e8682
         return addr.connect(rt) catch |err| {
             last_err = err;
             continue;
