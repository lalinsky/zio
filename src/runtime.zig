// SPDX-FileCopyrightText: 2025 Lukáš Lalinský
// SPDX-License-Identifier: Apache-2.0

const std = @import("std");
const print = std.debug.print;
const Allocator = std.mem.Allocator;
const builtin = @import("builtin");
const assert = std.debug.assert;
const xev = @import("xev");

const meta = @import("meta.zig");
const Cancelable = @import("common.zig").Cancelable;
const Timeoutable = @import("common.zig").Timeoutable;

const coroutines = @import("coroutines.zig");
const Coroutine = coroutines.Coroutine;

// const Error = coroutines.Error;
const RefCounter = @import("utils/ref_counter.zig").RefCounter;
const FutureResult = @import("future_result.zig").FutureResult;
const stack_pool = @import("stack_pool.zig");
const StackPool = stack_pool.StackPool;
const StackPoolOptions = stack_pool.StackPoolOptions;

const AnyTask = @import("core/task.zig").AnyTask;
const Task = @import("core/task.zig").Task;
const ResumeMode = @import("core/task.zig").ResumeMode;
const resumeTask = @import("core/task.zig").resumeTask;
const BlockingTask = @import("core/blocking_task.zig").BlockingTask;

const select = @import("select.zig");

const Io = @import("io.zig").Io;

// Compile-time detection of whether the backend needs ThreadPool
fn backendNeedsThreadPool() bool {
    return @hasField(xev.Loop, "thread_pool");
}

/// Executor selection for spawning a coroutine
pub const ExecutorId = enum(usize) {
    /// Round-robin assignment across all executors
    any = std.math.maxInt(usize),
    /// Inherit from current coroutine, or round-robin if not in a coroutine
    same = std.math.maxInt(usize) - 1,
    _,

    /// Pin to a specific executor ID
    pub fn id(n: usize) ExecutorId {
        return @enumFromInt(n);
    }

    /// Check if this is a specific executor ID (not .any or .same)
    pub fn isId(self: ExecutorId) bool {
        return self != .any and self != .same;
    }
};

/// Options for spawning a coroutine
pub const SpawnOptions = struct {
    stack_size: ?usize = null,
    executor: ExecutorId = .any,
    /// Pin task to its home executor (prevents cross-thread migration).
    /// Pinned tasks always run on their original executor, even when woken from other threads.
    /// Useful for tasks with executor-specific state or when thread affinity is desired.
    pinned: bool = false,
};

// Runtime configuration options
pub const RuntimeOptions = struct {
    thread_pool: ThreadPoolOptions = .{},
    stack_pool: StackPoolOptions = .{},
    /// Number of executor threads to run.
    /// - null: auto-detect CPU count (multi-threaded)
    /// - 1: single-threaded mode (default)
    /// - N > 1: use N executor threads (multi-threaded)
    num_executors: ?usize = 1,
    /// Enable LIFO slot optimization for cache locality.
    /// When enabled, tasks woken by other tasks are placed in a LIFO slot
    /// for immediate execution, improving cache locality.
    /// Enabled by default as it also maintains backward-compatible timing
    /// (woken tasks run immediately instead of being deferred to next batch).
    lifo_slot_enabled: bool = true,

    pub const ThreadPoolOptions = struct {
        enabled: bool = backendNeedsThreadPool(),
        max_threads: ?u32 = null, // null = CPU count
        stack_size: ?u32 = null, // null = default stack size
    };
};

// Noop callback for async timer cancellation
fn noopTimerCancelCallback(
    ud: ?*void,
    l: *xev.Loop,
    c: *xev.Completion,
    r: xev.Timer.CancelError!void,
) xev.CallbackAction {
    _ = ud;
    _ = l;
    _ = c;
    _ = r catch {};
    return .disarm;
}

// Async callback for remote ready tasks wakeup (cross-thread resumption)
// This just wakes up the loop - the actual draining happens in run().
fn remoteWakeupCallback(
    executor: ?*Executor,
    loop: *xev.Loop,
    c: *xev.Completion,
    result: xev.Async.WaitError!void,
) xev.CallbackAction {
    _ = result catch unreachable;
    _ = loop;
    _ = c;
    _ = executor;

    // Just wake up - draining happens in run() loop
    return .rearm;
}

fn shutdownCallback(
    executor: ?*Executor,
    loop: *xev.Loop,
    c: *xev.Completion,
    result: xev.Async.WaitError!void,
) xev.CallbackAction {
    _ = result catch unreachable;
    _ = c;
    _ = executor;

    // Stop the event loop
    loop.stop();
    return .disarm;
}

const awaitable_module = @import("core/awaitable.zig");
const Awaitable = awaitable_module.Awaitable;
const AwaitableKind = awaitable_module.AwaitableKind;
const AwaitableList = awaitable_module.AwaitableList;

/// Wait for an awaitable to complete with a timeout. Works from both coroutines and threads.
/// Returns error.Timeout if the timeout expires before completion.
/// Returns error.Canceled if the coroutine was canceled during the wait.
/// For coroutines, uses runtime timer infrastructure.
/// For threads, uses futex timedWait directly.
pub fn timedWaitForComplete(awaitable: *Awaitable, runtime: *Runtime, timeout_ns: u64) (Timeoutable || Cancelable)!void {
    // Fast path: check if already complete
    if (awaitable.done.load(.acquire)) return;

    if (runtime.getCurrentTask()) |task| {
        // Coroutine path: get executor and use timer infrastructure
        const executor = task.getExecutor();

        awaitable.waiting_list.push(&task.awaitable.wait_node);

        if (awaitable.done.load(.acquire)) {
            _ = awaitable.waiting_list.remove(&task.awaitable.wait_node);
            return;
        }

        const TimeoutContext = struct {
            wait_queue: *WaitQueue(WaitNode),
            wait_node: *WaitNode,
        };

        var timeout_ctx = TimeoutContext{
            .wait_queue = &awaitable.waiting_list,
            .wait_node = &task.awaitable.wait_node,
        };

        executor.timedWaitForReadyWithCallback(
            .ready,
            .waiting,
            timeout_ns,
            TimeoutContext,
            &timeout_ctx,
            struct {
                fn onTimeout(ctx: *TimeoutContext) bool {
                    return ctx.wait_queue.remove(ctx.wait_node);
                }
            }.onTimeout,
        ) catch |err| {
            // Handle both timeout and cancellation from yield
            if (err == error.Canceled) {
                _ = awaitable.waiting_list.remove(&task.awaitable.wait_node);
            }
            return err;
        };

        // Pair with markComplete()'s .release
        _ = awaitable.done.load(.acquire);
        // Yield returned successfully, awaitable must be complete
    } else {
        // Thread path: use ThreadWaiter with futex timedWait
        var thread_waiter = ThreadWaiter.init();
        awaitable.waiting_list.push(&thread_waiter.wait_node);
        defer {
            _ = awaitable.waiting_list.remove(&thread_waiter.wait_node);
        }

        // Double-check before parking (avoid lost wakeup)
        if (awaitable.done.load(.acquire)) {
            return;
        }

        // Wait loop with timeout - check done flag and park on thread_waiter futex
        var timer = std.time.Timer.start() catch unreachable;
        while (!awaitable.done.load(.acquire)) {
            const elapsed_ns = timer.read();
            if (elapsed_ns >= timeout_ns) {
                return error.Timeout;
            }
            try std.Thread.Futex.timedWait(&thread_waiter.futex_state, 0, timeout_ns - elapsed_ns);
        }
    }
}

// Public handle for spawned tasks and futures
pub fn JoinHandle(comptime T: type) type {
    return struct {
        const Self = @This();
        pub const Result = T;

        awaitable: ?*Awaitable,
        result: T,

        /// Helper to get result from awaitable and release it
        fn finishAwaitable(self: *Self, rt: *Runtime, awaitable: *Awaitable) void {
            const result = switch (awaitable.kind) {
                .task => Task(T).fromAwaitable(awaitable).impl.future_result.get().?,
                .blocking_task => BlockingTask(T).fromAwaitable(awaitable).impl.future_result.get().?,
            };
            self.result = result;
            rt.releaseAwaitable(awaitable, false);
            self.awaitable = null;
        }

        /// Wait for the task to complete and return its result.
        ///
        /// If the current task is canceled while waiting, the spawned task will be canceled too.
        ///
        /// Example:
        /// ```zig
        /// var handle = try rt.spawn(myTask, .{}, .{});
        /// const result = handle.join(rt);
        /// ```
        pub fn join(self: *Self, rt: *Runtime) T {
            // If awaitable is null, result is already cached
            const awaitable = self.awaitable orelse return self.result;

            // Wait for completion
            _ = select.waitUntilComplete(rt, awaitable);

            // Get result and release awaitable
            self.finishAwaitable(rt, awaitable);
            return self.result;
        }

        /// Check if the task has completed and a result is available.
        pub fn hasResult(self: *const Self) bool {
            if (self.awaitable) |awaitable| {
                return awaitable.done.load(.acquire);
            }
            return true; // If awaitable is null, result is already cached
        }

        /// Get the result value of type T (preserving any error union).
        /// Asserts that the task has already completed.
        /// This is used internally by select() to preserve error union types.
        pub fn getResult(self: *Self) T {
            assert(self.hasResult());

            // If awaitable is null, return cached result
            if (self.awaitable == null) {
                return self.result;
            }

            // Get the stored result of type T from awaitable
            const awaitable = self.awaitable.?;
            return switch (awaitable.kind) {
                .task => Task(T).fromAwaitable(awaitable).impl.future_result.get().?,
                .blocking_task => BlockingTask(T).fromAwaitable(awaitable).impl.future_result.get().?,
            };
        }

        /// Registers a wait node to be notified when the task completes.
        /// This is part of the Future protocol for select().
        /// Returns false if the task is already complete (no wait needed), true if added to queue.
        pub fn asyncWait(self: Self, rt: *Runtime, wait_node: *WaitNode) bool {
            if (self.awaitable) |awaitable| {
                return awaitable.asyncWait(rt, wait_node);
            }
            return false; // Already complete
        }

        /// Cancels a pending wait operation by removing the wait node.
        /// This is part of the Future protocol for select().
        pub fn asyncCancelWait(self: Self, rt: *Runtime, wait_node: *WaitNode) void {
            if (self.awaitable) |awaitable| {
                awaitable.asyncCancelWait(rt, wait_node);
            }
        }

        /// Request cancellation and wait for the task to complete.
        ///
        /// Safe to call after `join()` - typically used in defer for cleanup.
        ///
        /// Example:
        /// ```zig
        /// var handle = try rt.spawn(myTask, .{}, .{});
        /// defer handle.cancel(rt);
        /// // Do some other work that could return early
        /// const result = handle.join(rt);
        /// // cancel() in defer is a no-op since join() already completed
        /// ```
        pub fn cancel(self: *Self, rt: *Runtime) void {
            // If awaitable is null, already completed/detached - no-op
            const awaitable = self.awaitable orelse return;

            // If already done, just clean up
            if (awaitable.done.load(.acquire)) {
                self.finishAwaitable(rt, awaitable);
                return;
            }

            // Request cancellation
            awaitable.cancel();

            // Wait for completion
            _ = select.waitUntilComplete(rt, awaitable);

            // Get result and release awaitable
            self.finishAwaitable(rt, awaitable);
        }

        /// Detach the task, allowing it to run in the background.
        ///
        /// After detaching, the result is no longer retrievable.
        ///
        /// Example:
        /// ```zig
        /// var handle = try rt.spawn(backgroundTask, .{}, .{});
        /// handle.detach(rt); // Task runs independently
        /// ```
        pub fn detach(self: *Self, rt: *Runtime) void {
            // If awaitable is null, already detached - no-op
            const awaitable = self.awaitable orelse return;

            rt.releaseAwaitable(awaitable, false);
            self.awaitable = null;
            self.result = undefined;
        }

        /// Get the executor ID for this task.
        /// Only valid for coroutine tasks (not blocking tasks or futures).
        /// Returns null if this is not a coroutine task or if already detached/completed.
        pub fn getExecutorId(self: *const Self) ?usize {
            const awaitable = self.awaitable orelse return null;
            return switch (awaitable.kind) {
                .task => {
                    const task = Task(T).fromAwaitable(awaitable);
                    const executor = task.impl.base.getExecutor();
                    return executor.id;
                },
                .blocking_task => null,
            };
        }

        /// Cast this JoinHandle to a different error set while keeping the same payload type.
        /// This is safe because all error sets have the same runtime representation (u16).
        /// The payload type must remain unchanged.
        /// This is a move operation - the original handle is consumed.
        ///
        /// Example: JoinHandle(MyError!i32) can be cast to JoinHandle(anyerror!i32)
        pub fn cast(self: Self, comptime T2: type) JoinHandle(T2) {
            assert(self.awaitable != null);
            const P1 = meta.Payload(T);
            const P2 = meta.Payload(T2);
            if (P1 != P2) {
                @compileError("cast() can only change error set, not payload type. " ++
                    "Source payload: " ++ @typeName(P1) ++ ", target payload: " ++ @typeName(P2));
            }

            return JoinHandle(T2){
                .awaitable = self.awaitable,
                .result = undefined,
            };
        }
    };
}

// Generic data structures (private)
const WaitNode = @import("core/WaitNode.zig");
const ConcurrentStack = @import("utils/concurrent_stack.zig").ConcurrentStack;
const WaitQueue = @import("utils/wait_queue.zig").WaitQueue;
const SimpleStack = @import("utils/simple_stack.zig").SimpleStack;
const SimpleQueue = @import("utils/simple_queue.zig").SimpleQueue;

// Executor metrics
pub const ExecutorMetrics = struct {
    yields: u64 = 0,
    tasks_spawned: u64 = 0,
    tasks_completed: u64 = 0,
};

comptime {
    std.debug.assert(@alignOf(WaitNode) == 8);
}

// Executor - per-thread execution unit for running coroutines
pub const Executor = struct {
    id: usize,
    loop: xev.Loop,
    stack_pool: StackPool,
    main_context: coroutines.Context,
    allocator: Allocator,
    current_coroutine: ?*Coroutine = null,

    ready_queue: SimpleQueue(WaitNode) = .{},
    next_ready_queue: SimpleQueue(WaitNode) = .{},

    // LIFO slot optimization: when a task wakes another task, the woken task
    // is placed here for immediate execution, improving cache locality.
    // This is checked before ready_queue when selecting the next task to run.
    lifo_slot: ?*WaitNode = null,

    // Controls whether LIFO slot optimization is enabled.
    // When disabled, all wakeups go to next_ready_queue (deferred to next batch).
    // Initialized from RuntimeOptions.lifo_slot_enabled (default: true).
    lifo_slot_enabled: bool = true,

    // Tracks consecutive polls from LIFO slot to prevent starvation.
    // Reset when we poll from ready_queue instead.
    lifo_slot_used: u8 = 0,

    // Remote task support - lock-free LIFO stack for cross-thread resumption
    next_ready_queue_remote: ConcurrentStack(WaitNode) = .{},
    remote_wakeup: xev.Async = undefined,
    remote_completion: xev.Completion = undefined,
    remote_initialized: std.atomic.Value(bool) = std.atomic.Value(bool).init(false),

    // Shutdown support
    shutdown_async: xev.Async = undefined,
    shutdown_completion: xev.Completion = undefined,

    // Stack pool cleanup tracking
<<<<<<< HEAD
    cleanup_interval_ms: i64,
=======
    cleanup_interval_ns: u64,
>>>>>>> 375e59dd
    cleanup_timer: std.time.Timer,

    // Runtime metrics
    metrics: ExecutorMetrics = .{},

    // Back-reference to runtime for global coordination
    runtime: *Runtime,

    // Worker thread (null for main executor that runs on calling thread)
    thread: ?std.Thread = null,

    // Coordination for thread startup
    ready: std.Thread.ResetEvent = .unset,

    /// Get the Executor instance from any coroutine that belongs to it
    pub fn fromCoroutine(coro: *Coroutine) *Executor {
        return @fieldParentPtr("main_context", coro.parent_context_ptr);
    }

    pub fn init(self: *Executor, id: usize, allocator: Allocator, options: RuntimeOptions, runtime: *Runtime) !void {
        // Establish stable memory location with defaults
        // Loop will be initialized later from the thread that runs it
        self.* = .{
            .id = id,
            .allocator = allocator,
            .loop = undefined,
            .stack_pool = StackPool.init(allocator, options.stack_pool),
<<<<<<< HEAD
            .cleanup_interval_ms = options.stack_pool.cleanup_interval_ms,
=======
            .cleanup_interval_ns = options.stack_pool.cleanup_interval_ns,
>>>>>>> 375e59dd
            .cleanup_timer = try std.time.Timer.start(),
            .lifo_slot_enabled = options.lifo_slot_enabled,
            .main_context = undefined,
            .remote_wakeup = undefined,
            .remote_completion = undefined,
            .runtime = runtime,
        };
    }

    fn initLoop(self: *Executor) !void {
        // Initialize loop from the thread that will run it
        self.loop = try xev.Loop.init(.{
            .thread_pool = self.runtime.thread_pool,
        });
        errdefer self.loop.deinit();

        // Initialize remote wakeup
        self.remote_wakeup = try xev.Async.init();
        errdefer self.remote_wakeup.deinit();

        // Register async completion to wake up loop (self pointer is stable)
        self.remote_wakeup.wait(
            &self.loop,
            &self.remote_completion,
            Executor,
            self,
            remoteWakeupCallback,
        );

        // Initialize shutdown async
        self.shutdown_async = try xev.Async.init();
        errdefer self.shutdown_async.deinit();

        // Register shutdown callback
        self.shutdown_async.wait(
            &self.loop,
            &self.shutdown_completion,
            Executor,
            self,
            shutdownCallback,
        );

        self.remote_initialized.store(true, .release);
    }

    fn deinitLoop(self: *Executor) void {
        self.shutdown_async.deinit();
        self.remote_wakeup.deinit();
        self.loop.deinit();
    }

    pub fn deinit(self: *Executor) void {
        // Note: ThreadPool and loop are owned by thread that runs them
        // Loop cleanup is handled in deinitLoop() called from run*()
        // Task cleanup is handled by Runtime.deinit()

        // Clean up stack pool
        self.stack_pool.deinit();
    }

    pub fn spawn(self: *Executor, func: anytype, args: meta.ArgsType(func), options: SpawnOptions) !JoinHandle(meta.ReturnType(func)) {
        const Result = meta.ReturnType(func);

        const task = try Task(Result).create(self, func, args, .{
            .stack_size = options.stack_size,
            .pinned = options.pinned or options.executor.isId(),
        });
        errdefer task.destroy(self);

        // Add to global awaitable registry (can fail if runtime is shutting down)
        try self.runtime.tasks.add(&task.impl.base.awaitable);
        errdefer _ = self.runtime.tasks.remove(&task.impl.base.awaitable);

        // Increment ref count for JoinHandle BEFORE scheduling
        // This prevents race where task completes before we create the handle
        task.impl.base.awaitable.ref_count.incr();
        errdefer _ = task.impl.base.awaitable.ref_count.decr();

        // Schedule the task to run (handles cross-thread notification)
        self.scheduleTask(&task.impl.base, .maybe_remote);

        // Track task spawn
        self.metrics.tasks_spawned += 1;

        return JoinHandle(Result){
            .awaitable = &task.impl.base.awaitable,
            .result = undefined,
        };
    }

    pub const YieldCancelMode = enum { allow_cancel, no_cancel };

    /// Cooperatively yield control to other tasks.
    ///
    /// Suspends the current coroutine and allows other tasks to run. The coroutine
    /// will be rescheduled according to `desired_state`:
    /// - `.ready`: Reschedule immediately (cooperative yielding)
    /// - `.waiting`: Suspend until resumed (I/O, sync primitives, timeout, cancellation, etc.)
    ///
    /// ## Cancellation Mode
    ///
    /// The `cancel_mode` parameter is comptime and determines the return type:
    ///
    /// - `.allow_cancel`: Checks cancellation flag before and after yielding.
    ///   Returns `Cancelable!void` (may return `error.Canceled`).
    ///   Use for normal yields where cancellation should be propagated.
    ///
    /// - `.no_cancel`: Ignores cancellation flag completely.
    ///   Returns `void` (never fails, no error handling needed).
    ///   Use in critical sections where cancellation would break invariants
    ///   (e.g., lock-free algorithms, while holding locks).
    ///
    /// Using `.no_cancel` prevents interruption during critical operations but
    /// should be used sparingly as it delays cancellation response.
    pub fn yield(self: *Executor, expected_state: AnyTask.State, desired_state: AnyTask.State, comptime cancel_mode: YieldCancelMode) if (cancel_mode == .allow_cancel) Cancelable!void else void {
        const current_coro = self.current_coroutine orelse return;
        const current_task = AnyTask.fromCoroutine(current_coro);

        // Track yield
        self.metrics.yields += 1;

        // Check and consume cancellation flag before yielding (unless shielded or no_cancel)
        if (cancel_mode == .allow_cancel and current_task.shield_count == 0) {
            // cmpxchgStrong returns null on success, current value on failure
            if (current_task.awaitable.canceled.cmpxchgStrong(true, false, .acquire, .acquire) == null) {
                // CAS succeeded: we consumed true, return canceled
                return error.Canceled;
            }
        }

        // Atomically transition state - if this fails, someone changed our state
        if (current_task.state.cmpxchgStrong(expected_state, desired_state, .release, .acquire)) |actual_state| {
            // CAS failed - someone changed our state
            if (actual_state == .ready) {
                // We were woken up before we could yield - don't suspend
                return;
            } else {
                // Unexpected state - this is a bug
                std.debug.panic("Yield CAS failed with unexpected state: task {*} expected {} but was {} (not .ready)", .{ current_task, expected_state, actual_state });
            }
        }
        // If yielding with .ready state (cooperative yield), schedule for later execution
        // This bypasses LIFO slot for fairness - yields always go to back of queue
        if (desired_state == .ready) {
            self.scheduleTaskLocal(current_task, true); // is_yield = true
        }

        // Try to switch directly to the next ready task (checks LIFO slot first)
        if (self.getNextTask()) |next_wait_node| {
            const next_task = AnyTask.fromWaitNode(next_wait_node);

            self.current_coroutine = &next_task.coro;
            coroutines.switchContext(&current_coro.context, &next_task.coro.context);
        } else {
            // No ready tasks - return to scheduler
            coroutines.switchContext(&current_coro.context, current_coro.parent_context_ptr);
        }

        // After resuming, the task may have migrated to a different executor.
        // Re-derive the current executor from TLS instead of using the captured `self`.
        const resumed_executor = Runtime.current_executor orelse unreachable;
        std.debug.assert(resumed_executor.current_coroutine == current_coro);

        // Check again after resuming in case we were canceled while suspended (unless shielded or no_cancel)
        if (cancel_mode == .allow_cancel and current_task.shield_count == 0) {
            if (current_task.awaitable.canceled.cmpxchgStrong(true, false, .acquire, .acquire) == null) {
                return error.Canceled;
            }
        }
    }

    /// Begin a cancellation shield.
    /// While shielded, yield() will not check or consume the cancellation flag.
    /// The flag remains set for when the shield ends.
    /// This is useful for cleanup operations (like close()) that must complete even if canceled.
    /// Must be paired with endShield().
    pub fn beginShield(self: *Executor) void {
        const current_coro = self.current_coroutine orelse unreachable;
        const current_task = AnyTask.fromCoroutine(current_coro);
        current_task.shield_count += 1;
    }

    /// End a cancellation shield.
    /// Must be paired with beginShield().
    pub fn endShield(self: *Executor) void {
        const current_coro = self.current_coroutine orelse unreachable;
        const current_task = AnyTask.fromCoroutine(current_coro);
        std.debug.assert(current_task.shield_count > 0);
        current_task.shield_count -= 1;
    }

    /// Check if cancellation has been requested and return error.Canceled if so.
    /// This consumes the cancellation flag.
    /// Use this after endShield() to detect cancellation that occurred during the shielded section.
    pub fn checkCanceled(self: *Executor) Cancelable!void {
        const current_coro = self.current_coroutine orelse unreachable;
        const current_task = AnyTask.fromCoroutine(current_coro);
        // Check and consume cancellation flag
        if (current_task.awaitable.canceled.cmpxchgStrong(true, false, .acquire, .acquire) == null) {
            return error.Canceled;
        }
    }

    /// Pin the current task to its home executor (prevents cross-thread migration).
    /// While pinned, the task will always run on its original executor, even when
    /// woken from other threads. Useful for tasks with executor-specific state.
    /// Must be paired with endPin().
    pub fn beginPin(self: *Executor) void {
        const current_coro = self.current_coroutine orelse unreachable;
        const current_task = AnyTask.fromCoroutine(current_coro);
        current_task.pin_count += 1;
    }

    /// Unpin the current task (re-enables cross-thread migration if pin_count reaches 0).
    /// Must be paired with beginPin().
    pub fn endPin(self: *Executor) void {
        const current_coro = self.current_coroutine orelse unreachable;
        const current_task = AnyTask.fromCoroutine(current_coro);
        std.debug.assert(current_task.pin_count > 0);
        current_task.pin_count -= 1;
    }

    pub fn getCurrentTask(self: *Executor) ?*AnyTask {
        const coro = self.current_coroutine orelse return null;
        return AnyTask.fromCoroutine(coro);
    }

    pub inline fn awaitablePtrFromTaskPtr(task: *AnyTask) *Awaitable {
        return &task.awaitable;
    }

    pub fn sleep(self: *Executor, milliseconds: u64) Cancelable!void {
        self.timedWaitForReady(.ready, .waiting, milliseconds * 1_000_000) catch |err| switch (err) {
            error.Timeout => return, // Expected for sleep - not an error
            error.Canceled => return error.Canceled, // Propagate cancellation
        };
        unreachable; // Should always timeout or be canceled
    }

    /// Run the executor event loop.
    /// Main executor (id=0) orchestrates shutdown when all tasks complete.
    /// Worker executors (id>0) run until signaled to shut down by main executor.
    pub fn run(self: *Executor) !void {
        // Initialize loop on this thread
        try self.initLoop();
        defer self.deinitLoop();

        // Signal that executor is ready
        self.ready.set();

        // Set thread-local current executor
        Runtime.current_executor = self;
        defer Runtime.current_executor = null;

        // Check if we're starting with an empty task list
        // If so, immediately initiate shutdown (no work to do)
        self.runtime.maybeShutdown();

        var spin_count: u8 = 0;
        while (true) {
            // Exit if loop was stopped (by shutdown callback)
            if (self.loop.stopped()) break;

            // Time-based stack pool cleanup
<<<<<<< HEAD
            const elapsed_ms = @as(i64, @intCast(self.cleanup_timer.read() / std.time.ns_per_ms));
            if (elapsed_ms >= self.cleanup_interval_ms) {
                self.stack_pool.cleanup();
                self.cleanup_timer.reset();
=======
            if (self.cleanup_timer.read() >= self.cleanup_interval_ns) {
                self.cleanup_timer.reset();
                self.stack_pool.cleanup(self.cleanup_timer.started);
>>>>>>> 375e59dd
            }

            // Drain remote ready queue (cross-thread tasks)
            // Atomically drain all remote ready tasks and append to ready queue
            var drained = self.next_ready_queue_remote.popAll();
            while (drained.pop()) |task| {
                self.ready_queue.push(task);
            }

            // Process all ready coroutines (once)
            // getNextTask() checks LIFO slot first for cache locality, then ready_queue
            while (self.getNextTask()) |wait_node| {
                const task = AnyTask.fromWaitNode(wait_node);

                self.current_coroutine = &task.coro;
                defer self.current_coroutine = null;
                coroutines.switchContext(&self.main_context, &task.coro.context);

                // Handle finished coroutines (checks current_coroutine to catch tasks that died via direct switch in yield())
                if (self.current_coroutine) |current_coro| {
                    if (current_coro.finished) {
                        const current_task = AnyTask.fromCoroutine(current_coro);
                        const current_awaitable = &current_task.awaitable;

                        // Release stack immediately since coroutine execution is complete
                        if (current_coro.stack) |stack| {
                            self.stack_pool.release(stack);
                            current_coro.stack = null;
                        }

                        // Mark awaitable as complete and wake all waiters (coroutines and threads)
                        current_awaitable.markComplete();

                        // Track task completion
                        self.metrics.tasks_completed += 1;

                        // Release runtime's reference and check for shutdown
                        self.runtime.releaseAwaitable(current_awaitable, true);
                        // If ref_count > 0, Task(T) handles still exist, keep the task alive
                    }
                }

                // Other states (.ready, .waiting) are handled by yield() or markReady()
            }

            // Move yielded coroutines back to ready queue
            self.ready_queue.concatByMoving(&self.next_ready_queue);

            // Determine event loop run mode based on work availability and spin count
            // Spin briefly with non-blocking polls before blocking to reduce cross-thread wakeup latency
            const has_work = self.ready_queue.head != null or self.lifo_slot != null;
            const run_mode: xev.RunMode = if (has_work or spin_count < 16) .no_wait else .once;

            // Run event loop
            try self.loop.run(run_mode);

            // Update spin count: reset if work found, increment if spinning, don't change if blocked
            if (has_work) {
                spin_count = 0;
            } else if (run_mode == .no_wait) {
                spin_count +%= 1;
            }
        }
    }

    /// Get the next task to run, checking LIFO slot first for cache locality.
    ///
    /// The LIFO slot is checked first (when enabled) because recently woken tasks
    /// are likely cache-hot. However, we limit consecutive LIFO polls to prevent
    /// starvation of tasks in ready_queue.
    ///
    /// Returns null if no tasks are available.
    fn getNextTask(self: *Executor) ?*WaitNode {
        // LIFO slot optimization: check LIFO slot first for cache locality
        // But limit consecutive LIFO polls to prevent starvation of ready_queue tasks
        // Value matches Tokio's MAX_LIFO_POLLS_PER_TICK
        const MAX_LIFO_POLLS_PER_TICK = 3;

        if (self.lifo_slot_enabled) {
            if (self.lifo_slot_used < MAX_LIFO_POLLS_PER_TICK) {
                // Under starvation limit - can use LIFO slot
                if (self.lifo_slot) |task| {
                    self.lifo_slot = null;
                    self.lifo_slot_used += 1;
                    return task;
                }
            } else {
                // Hit starvation limit - move LIFO slot task to ready_queue (back of FIFO)
                // This gives other ready_queue tasks a chance to run first
                if (self.lifo_slot) |task| {
                    self.lifo_slot = null;
                    self.ready_queue.push(task);
                    // Don't reset counter - only reset when we actually poll from ready_queue
                }
            }
        }

        // Take from ready_queue
        if (self.ready_queue.pop()) |task| {
            self.lifo_slot_used = 0; // Reset starvation counter
            return task;
        }

        return null;
    }

    /// Schedule a task to the current executor's local queues.
    /// This must only be called when we're on the correct executor thread.
    ///
    /// The `is_yield` parameter determines scheduling behavior:
    /// - `true`: Task is yielding - goes to next_ready_queue (runs next iteration)
    /// - `false`: Task is being woken - goes to LIFO slot (immediate) or ready_queue (FIFO)
    fn scheduleTaskLocal(self: *Executor, task: *AnyTask, is_yield: bool) void {
        const wait_node = &task.awaitable.wait_node;
        if (is_yield) {
            // Yields → next_ready_queue (runs next iteration for fairness)
            self.next_ready_queue.push(wait_node);
        } else if (!self.lifo_slot_enabled) {
            // LIFO disabled - woken tasks go to ready_queue (FIFO, fair scheduling)
            self.ready_queue.push(wait_node);
        } else {
            // LIFO enabled - try LIFO slot for cache locality
            if (self.lifo_slot) |old_task| {
                // LIFO slot occupied - displaced task goes to ready_queue (FIFO)
                self.ready_queue.push(old_task);
            }
            // New task takes the LIFO slot (runs immediately, cache-hot)
            self.lifo_slot = wait_node;
        }
    }

    /// Schedule a task to a remote executor (different executor or no current executor).
    /// Uses the thread-safe remote queue and notifies the executor.
    fn scheduleTaskRemote(self: *Executor, task: *AnyTask) void {
        const wait_node = &task.awaitable.wait_node;

        // Push to remote ready queue (thread-safe)
        self.next_ready_queue_remote.push(wait_node);

        // Notify the target executor's event loop (only if initialized)
        const initialized = self.remote_initialized.load(.acquire);
        if (initialized) {
            self.remote_wakeup.notify() catch |err| {
                std.log.warn("remote_wakeup.notify() failed for executor {}: {}", .{ self.id, err });
            };
        }
    }

    /// Schedule a task for execution. Called on the task's home executor (self).
    /// Atomically transitions task state to .ready and schedules it for execution.
    ///
    /// Task migration for cache locality:
    /// - Tasks resumed with .maybe_remote: May migrate to current executor if conditions allow
    /// - Tasks resumed with .local: Always stay on home executor (I/O callbacks, timeouts, cancellation)
    /// - New/ready tasks: Schedule on home executor
    ///
    /// The `mode` parameter:
    /// - `.maybe_remote`: Enables migration, uses remote queue when needed
    /// - `.local`: No migration, always uses home executor
    pub fn scheduleTask(self: *Executor, task: *AnyTask, comptime mode: ResumeMode) void {
        const old_state = task.state.swap(.ready, .acq_rel);

        // Task hasn't yielded yet - it will see .ready and skip the yield
        if (old_state == .preparing_to_wait) return;

        // Task already transitioned to .ready by another thread - avoid double-schedule
        if (old_state == .ready) return;

        // Validate state transitions
        if (old_state != .new and old_state != .waiting) {
            std.debug.panic("scheduleTask: unexpected state {} for task {*}", .{ old_state, task });
        }

        // Migration is allowed only when mode == .maybe_remote
        // (I/O callbacks, timeouts, cancellation use .local mode and don't migrate)
        if (old_state == .waiting and mode == .maybe_remote and task.canMigrate()) {
            const current_exec = Runtime.current_executor orelse {
                self.scheduleTaskRemote(task);
                return;
            };

            // Check if we can migrate (same runtime, different executor)
            if (current_exec.runtime == self.runtime) {
                // Same runtime - migrate to current executor for cache locality
                if (current_exec != self) {
                    task.coro.parent_context_ptr = &current_exec.main_context;
                }
                current_exec.scheduleTaskLocal(task, false);
                return;
            }

            // Different runtime - use remote scheduling on home executor
            self.scheduleTaskRemote(task);
            return;
        }

        // Default path: schedule on appropriate executor
        if (mode == .maybe_remote) {
            if (Runtime.current_executor == self) {
                self.scheduleTaskLocal(task, false);
            } else {
                self.scheduleTaskRemote(task);
            }
        } else {
            assert(Runtime.current_executor == self);
            self.scheduleTaskLocal(task, false);
        }
    }

    /// Get a copy of the current metrics
    pub fn getMetrics(self: *Executor) ExecutorMetrics {
        return self.metrics;
    }

    /// Reset all metrics to zero
    pub fn resetMetrics(self: *Executor) void {
        self.metrics = .{};
    }

    /// Pack a pointer and 2-bit generation into a tagged pointer for userdata.
    /// Uses lower 2 bits for generation (pointers are aligned).
    inline fn packTimerUserdata(comptime T: type, ptr: *T, generation: u2) ?*anyopaque {
        comptime {
            if (@alignOf(T) < 4) @compileError("Timer userdata T must be at least 4-byte aligned");
        }
        const addr = @intFromPtr(ptr);
        const tagged = addr | @as(usize, generation);
        return @ptrFromInt(tagged);
    }

    /// Unpack a tagged pointer into the original pointer and generation.
    inline fn unpackTimerUserdata(comptime T: type, userdata: ?*anyopaque) struct { ptr: *T, generation: u2 } {
        comptime {
            if (@alignOf(T) < 4) @compileError("Timer userdata T must be at least 4-byte aligned");
        }
        const addr = @intFromPtr(userdata);
        const generation: u2 = @truncate(addr & 0x3);
        const ptr_addr = addr & ~@as(usize, 0x3);
        return .{
            .ptr = @ptrFromInt(ptr_addr),
            .generation = generation,
        };
    }

    /// Wait for the current coroutine to be marked ready, with a timeout and custom timeout handler.
    /// The onTimeout callback is called when the timer fires, and should return true if the
    /// coroutine should be woken with error.Timeout, or false if it was already signaled by
    /// another source (in which case the timeout is ignored).
    pub fn timedWaitForReadyWithCallback(
        self: *Executor,
        expected_state: AnyTask.State,
        desired_state: AnyTask.State,
        timeout_ns: u64,
        comptime TimeoutContext: type,
        timeout_ctx: *TimeoutContext,
        comptime onTimeout: fn (ctx: *TimeoutContext) bool,
    ) (Timeoutable || Cancelable)!void {
        const current = self.current_coroutine orelse unreachable;
        const task = AnyTask.fromCoroutine(current);

        const CallbackContext = struct {
            user_ctx: *TimeoutContext,
            timed_out: bool,
        };

        var ctx = CallbackContext{
            .user_ctx = timeout_ctx,
            .timed_out = false,
        };

        var timer = xev.Timer.init() catch unreachable;
        defer timer.deinit();

        // Use timer reset which handles both initial start and restart after cancel
        // Pack context pointer with generation in lower 2 bits
        const tagged_userdata = packTimerUserdata(CallbackContext, &ctx, task.timer_generation);
        timer.reset(
            &self.loop,
            &task.timer_c,
            &task.timer_cancel_c,
            timeout_ns / 1_000_000,
            anyopaque,
            tagged_userdata,
            struct {
                fn callback(
                    userdata: ?*anyopaque,
                    l: *xev.Loop,
                    c: *xev.Completion,
                    r: xev.Timer.RunError!void,
                ) xev.CallbackAction {
                    _ = l;
                    _ = r catch {};

                    // Get task safely from completion (always valid)
                    const t: *AnyTask = @fieldParentPtr("timer_c", c);

                    // Unpack generation from tagged pointer (no deref yet!)
                    const unpacked = unpackTimerUserdata(CallbackContext, userdata);

                    // Check if this callback is from a stale timer
                    if (t.timer_generation != unpacked.generation) {
                        // Stale callback - context is freed, don't touch it!
                        return .disarm;
                    }

                    // Generation matches - safe to dereference context
                    const ctx_ptr = unpacked.ptr;
                    if (onTimeout(ctx_ptr.user_ctx)) {
                        ctx_ptr.timed_out = true;
                        resumeTask(&t.coro, .local);
                    }
                    return .disarm;
                }
            }.callback,
        );

        // Wait for either timeout or external markReady
        self.yield(expected_state, desired_state, .allow_cancel) catch |err| {
            // Invalidate pending callbacks before unwinding so they ignore this stack frame.
            task.timer_generation +%= 1;
            timer.cancel(
                &self.loop,
                &task.timer_c,
                &task.timer_cancel_c,
                void,
                null,
                noopTimerCancelCallback,
            );
            return err;
        };

        if (ctx.timed_out) {
            return error.Timeout;
        }

        // Timer already completed, no need to cancel
        if (task.timer_c.state() == .dead) {
            return;
        }

        // Was awakened by external markReady → increment generation to invalidate
        // any pending timer callback, then cancel async
        task.timer_generation +%= 1;
        timer.cancel(
            &self.loop,
            &task.timer_c,
            &task.timer_cancel_c,
            void,
            null,
            noopTimerCancelCallback,
        );
    }

    pub fn timedWaitForReady(self: *Executor, expected_state: AnyTask.State, desired_state: AnyTask.State, timeout_ns: u64) (Timeoutable || Cancelable)!void {
        const DummyContext = struct {};
        var dummy: DummyContext = .{};
        return self.timedWaitForReadyWithCallback(
            expected_state,
            desired_state,
            timeout_ns,
            DummyContext,
            &dummy,
            struct {
                fn onTimeout(_: *DummyContext) bool {
                    return true;
                }
            }.onTimeout,
        );
    }
};

// ThreadWaiter - used by external threads to wait on Awaitables
pub const ThreadWaiter = struct {
    wait_node: WaitNode,
    futex_state: std.atomic.Value(u32),

    const wait_node_vtable = WaitNode.VTable{
        .wake = waitNodeWake,
    };

    pub fn init() ThreadWaiter {
        return .{
            .wait_node = .{
                .vtable = &wait_node_vtable,
            },
            .futex_state = std.atomic.Value(u32).init(0),
        };
    }

    fn waitNodeWake(wait_node: *WaitNode) void {
        const self: *ThreadWaiter = @fieldParentPtr("wait_node", wait_node);
        self.futex_state.store(1, .release);
        std.Thread.Futex.wake(&self.futex_state, 1);
    }
};

// Runtime - orchestrator for one or more Executors
pub const Runtime = struct {
    executors: std.ArrayList(Executor),
    thread_pool: ?*xev.ThreadPool,
    allocator: Allocator,
    options: RuntimeOptions,

    // Multi-executor coordination
    next_executor: std.atomic.Value(usize),
    tasks: AwaitableList = .{}, // Global awaitable registry with built-in closed state
    shutting_down: std.atomic.Value(bool), // Signals executors to stop (set once)

    /// Thread-local storage for the current executor
    pub threadlocal var current_executor: ?*Executor = null;

    pub fn init(allocator: Allocator, options: RuntimeOptions) !*Runtime {
        // Allocate Runtime on heap for stable pointer
        const runtime = try allocator.create(Runtime);
        errdefer allocator.destroy(runtime);

        // Determine number of executors
        const num_executors = if (options.num_executors) |n|
            n
        else blk: {
            // null = auto-detect CPU count
            const cpu_count = std.Thread.getCpuCount() catch 1;
            break :blk @max(1, cpu_count);
        };

        // Initialize ThreadPool if enabled (shared resource)
        var thread_pool: ?*xev.ThreadPool = null;
        if (options.thread_pool.enabled) {
            thread_pool = try allocator.create(xev.ThreadPool);

            var config = xev.ThreadPool.Config{};
            if (options.thread_pool.max_threads) |max| config.max_threads = max;
            if (options.thread_pool.stack_size) |size| config.stack_size = size;
            thread_pool.?.* = xev.ThreadPool.init(config);
        }
        errdefer if (thread_pool) |tp| {
            tp.shutdown();
            tp.deinit();
            allocator.destroy(tp);
        };

        // Initialize executors using ArrayList for clean error handling
        var executors = try std.ArrayList(Executor).initCapacity(allocator, num_executors);
        errdefer {
            for (executors.items) |*exec| {
                exec.deinit();
            }
            executors.deinit(allocator);
        }

        for (0..num_executors) |i| {
            var executor: Executor = undefined;
            try executor.init(i, allocator, options, runtime);
            executors.appendAssumeCapacity(executor);
        }

        runtime.* = Runtime{
            .executors = executors,
            .thread_pool = thread_pool,
            .allocator = allocator,
            .options = options,
            .next_executor = std.atomic.Value(usize).init(0),
            .shutting_down = std.atomic.Value(bool).init(false),
        };

        return runtime;
    }

    pub fn deinit(self: *Runtime) void {
        const allocator = self.allocator;

        // Shutdown ThreadPool before cleaning up executors
        if (self.thread_pool) |tp| {
            tp.shutdown();
        }

        // Drain any remaining awaitables from global registry
        while (self.tasks.pop()) |awaitable| {
            self.releaseAwaitable(awaitable, false);
        }

        // Deinit all executors (they own their threads)
        for (self.executors.items) |*exec| {
            exec.deinit();
        }

        // Free executors ArrayList
        self.executors.deinit(allocator);

        // Clean up ThreadPool after executors
        if (self.thread_pool) |tp| {
            tp.deinit();
            allocator.destroy(tp);
        }

        // Free the Runtime allocation
        allocator.destroy(self);
    }

    // High-level public API - delegates to appropriate Executor
    pub fn spawn(self: *Runtime, func: anytype, args: meta.ArgsType(func), options: SpawnOptions) !JoinHandle(meta.ReturnType(func)) {
        // Check if runtime is shutting down
        if (self.tasks.isClosed()) {
            return error.RuntimeShutdown;
        }

        // Determine target executor
        const executor_id = switch (options.executor) {
            .any => self.next_executor.fetchAdd(1, .monotonic) % self.executors.items.len,
            .same => if (Runtime.current_executor) |current_exec|
                current_exec.id
            else
                self.next_executor.fetchAdd(1, .monotonic) % self.executors.items.len,
            _ => |id| blk: {
                const raw_id = @intFromEnum(id);
                if (raw_id >= self.executors.items.len) {
                    return error.InvalidExecutorId;
                }
                break :blk raw_id;
            },
        };

        const executor = &self.executors.items[executor_id];

        return executor.spawn(func, args, options);
    }

    pub fn spawnBlocking(self: *Runtime, func: anytype, args: meta.ArgsType(func)) !JoinHandle(meta.ReturnType(func)) {
        // Check if runtime is shutting down
        if (self.tasks.isClosed()) {
            return error.RuntimeShutdown;
        }

        const thread_pool = self.thread_pool orelse return error.NoThreadPool;

        const Result = meta.ReturnType(func);
        const task = try BlockingTask(Result).create(self, func, args);
        errdefer task.destroy(self);

        // Add to global awaitable registry (can fail if runtime is shutting down)
        try self.tasks.add(&task.impl.base.awaitable);
        errdefer _ = self.tasks.remove(&task.impl.base.awaitable);

        // Increment ref count for JoinHandle BEFORE scheduling
        // This prevents race where task completes before we create the handle
        task.impl.base.awaitable.ref_count.incr();
        errdefer _ = task.impl.base.awaitable.ref_count.decr();

        // Schedule the task to run on the thread pool
        thread_pool.schedule(
            xev.ThreadPool.Batch.from(&task.impl.base.thread_pool_task),
        );

        return JoinHandle(Result){
            .awaitable = &task.impl.base.awaitable,
            .result = undefined,
        };
    }

    /// Worker thread entry point
    fn workerThreadFn(self: *Runtime, executor_index: usize) void {
        self.executors.items[executor_index].run() catch |err| {
            std.log.err("Worker executor {} failed: {}", .{ executor_index, err });
        };
    }

    pub fn run(self: *Runtime) !void {
        // If single-threaded, just run the main executor
        if (self.executors.items.len == 1) {
            return self.executors.items[0].run();
        }

        // Multi-threaded: spawn worker threads for executors[1..]
        for (self.executors.items[1..], 1..) |*executor, i| {
            executor.thread = try std.Thread.spawn(.{}, workerThreadFn, .{ self, i });
        }

        // Wait for all workers to be ready (loop initialized)
        for (self.executors.items[1..]) |*executor| {
            executor.ready.wait();
        }

        // Run main executor on current thread
        const main_result = self.executors.items[0].run();

        // Join all worker threads
        for (self.executors.items[1..]) |*executor| {
            if (executor.thread) |thread| {
                thread.join();
            }
        }

        return main_result;
    }

    pub fn runUntilComplete(self: *Runtime, func: anytype, args: meta.ArgsType(func), options: SpawnOptions) !meta.Payload(meta.ReturnType(func)) {
        // Spawn on first executor (explicit pinning)
        var spawn_options = options;
        spawn_options.executor = ExecutorId.id(0);
        var handle = try self.spawn(func, args, spawn_options);
        defer handle.cancel(self);

        // Run all executors
        try self.run();

        return handle.join(self);
    }

    // Convenience methods that operate on the current coroutine context
    // These delegate to the current executor automatically
    // Most are no-op if not called from within a coroutine

    /// Cooperatively yield control to allow other tasks to run.
    /// The current task will be rescheduled and continue execution later.
    /// No-op if not called from within a coroutine.
    pub fn yield(self: *Runtime) Cancelable!void {
        _ = self;
        const executor = Runtime.current_executor orelse return;
        if (executor.current_coroutine == null) return;
        return executor.yield(.ready, .ready, .allow_cancel);
    }

    /// Sleep for the specified number of milliseconds.
    /// Uses async sleep if in a coroutine, blocking sleep otherwise.
    /// Returns error.Canceled if the coroutine was canceled during sleep.
    pub fn sleep(self: *Runtime, milliseconds: u64) Cancelable!void {
        _ = self;
        if (Runtime.current_executor) |executor| {
            if (executor.current_coroutine != null) {
                return executor.sleep(milliseconds);
            }
        }
        // Not in coroutine - use blocking sleep (cannot be canceled)
        const ns = milliseconds * std.time.ns_per_ms;
        std.posix.nanosleep(ns / std.time.ns_per_s, ns % std.time.ns_per_s);
    }

    /// Begin a cancellation shield to prevent cancellation during critical sections.
    /// No-op if not called from within a coroutine.
    pub fn beginShield(self: *Runtime) void {
        _ = self;
        const executor = Runtime.current_executor orelse return;
        if (executor.current_coroutine == null) return;
        executor.beginShield();
    }

    /// End a cancellation shield.
    /// No-op if not called from within a coroutine.
    pub fn endShield(self: *Runtime) void {
        _ = self;
        const executor = Runtime.current_executor orelse return;
        if (executor.current_coroutine == null) return;
        executor.endShield();
    }

    /// Pin the current task to its home executor (prevents cross-thread migration).
    /// While pinned, the task will always run on its original executor, even when
    /// woken from other threads. Useful for tasks with executor-specific state.
    /// Must be paired with endPin().
    /// No-op if not called from within a coroutine.
    pub fn beginPin(self: *Runtime) void {
        _ = self;
        const executor = Runtime.current_executor orelse return;
        if (executor.current_coroutine == null) return;
        executor.beginPin();
    }

    /// Unpin the current task (re-enables cross-thread migration if pin_count reaches 0).
    /// Must be paired with beginPin().
    /// No-op if not called from within a coroutine.
    pub fn endPin(self: *Runtime) void {
        _ = self;
        const executor = Runtime.current_executor orelse return;
        if (executor.current_coroutine == null) return;
        executor.endPin();
    }

    /// Check if cancellation has been requested and return error.Canceled if so.
    /// This consumes the cancellation flag.
    /// Use this after endShield() to detect cancellation that occurred during the shielded section.
    /// No-op (returns successfully) if not called from within a coroutine.
    pub fn checkCanceled(self: *Runtime) Cancelable!void {
        _ = self;
        const executor = Runtime.current_executor orelse return;
        if (executor.current_coroutine == null) return;
        return executor.checkCanceled();
    }

    /// Get the currently executing task, or null if not in a coroutine.
    /// Uses the threadlocal current_executor to support multiple executors.
    pub fn getCurrentTask(self: *Runtime) ?*AnyTask {
        const executor = self.getCurrentExecutor() orelse return null;
        const current = executor.current_coroutine orelse return null;
        return AnyTask.fromCoroutine(current);
    }

    pub fn getCurrentExecutor(self: *Runtime) ?*Executor {
        _ = self;
        return Runtime.current_executor;
    }

    /// Get a copy of the current executor metrics (from executor 0).
    /// In multi-threaded mode, returns metrics from the main executor only.
    pub fn getMetrics(self: *Runtime) ExecutorMetrics {
        return self.executors.items[0].getMetrics();
    }

    /// Reset all executor metrics to zero
    pub fn resetMetrics(self: *Runtime) void {
        for (self.executors.items) |*executor| {
            executor.resetMetrics();
        }
    }

    /// Get the current time in milliseconds.
    /// This uses the event loop's cached monotonic time for efficiency.
    /// In multi-threaded mode, uses the main executor's loop time.
    pub fn now(self: *Runtime) i64 {
        return self.executors.items[0].loop.now();
    }

    /// Check if task list is empty and initiate shutdown if so.
    /// Only one executor will succeed in closing the registry due to atomic transition.
    /// Can be called by any executor.
    fn maybeShutdown(self: *Runtime) void {
        if (self.tasks.isEmpty()) {
            // Try to atomically close the registry (empty_open → empty_closed)
            if (self.tasks.close()) {
                // We won the race - initiate shutdown
                self.shutting_down.store(true, .release);

                // Wake all executors (including main if sleeping in event loop)
                for (self.executors.items) |*executor| {
                    executor.shutdown_async.notify() catch {};
                }
            } else |_| {
                // Another executor is closing or tasks were added - do nothing
            }
        }
    }

    pub fn releaseAwaitable(self: *Runtime, awaitable: *Awaitable, comptime done: bool) void {
        if (done) {
            _ = self.tasks.remove(awaitable);
        }
        if (awaitable.ref_count.decr()) {
            awaitable.destroy_fn(self, awaitable);
        }
        if (done) {
            self.maybeShutdown();
        }
    }

    pub fn io(self: *Runtime) Io {
        return .{ .userdata = self };
    }

    pub fn fromIo(io_: Io) *Runtime {
        return @ptrCast(@alignCast(io_.userdata));
    }
};

test "runtime with thread pool smoke test" {
    const testing = std.testing;

    const runtime = try Runtime.init(testing.allocator, .{
        .thread_pool = .{ .enabled = true },
    });
    defer runtime.deinit();

    // Verify ThreadPool was created
    testing.expect(runtime.thread_pool != null) catch |err| {
        std.debug.print("ThreadPool was not created when enabled\n", .{});
        return err;
    };

    // Run empty runtime (should exit immediately)
    try runtime.run();
}

test "runtime: multi-threaded with auto-detect executors" {
    const testing = std.testing;

    const runtime = try Runtime.init(testing.allocator, .{
        .num_executors = null, // Auto-detect CPU count
    });
    defer runtime.deinit();

    // Verify we have multiple executors
    try testing.expect(runtime.executors.items.len >= 1);

    const TestContext = struct {
        fn task(rt: *Runtime, id: usize) Cancelable!usize {
            try rt.sleep(1);
            return id * 2;
        }

        fn mainTask(rt: *Runtime) !void {
            // Spawn multiple tasks
            var handles: [10]JoinHandle(Cancelable!usize) = undefined;
            for (&handles, 0..) |*handle, i| {
                handle.* = try rt.spawn(task, .{ rt, i }, .{});
            }
            defer for (&handles) |*handle| handle.cancel(rt);

            // Wait for all tasks
            for (&handles, 0..) |*handle, i| {
                const result = try handle.join(rt);
                try testing.expectEqual(i * 2, result);
            }
        }
    };

    try runtime.runUntilComplete(TestContext.mainTask, .{runtime}, .{});
}

test "runtime: multi-threaded with explicit executor count" {
    const testing = std.testing;

    const runtime = try Runtime.init(testing.allocator, .{
        .num_executors = 4,
    });
    defer runtime.deinit();

    // Verify we have exactly 4 executors
    try testing.expectEqual(@as(usize, 4), runtime.executors.items.len);

    const TestContext = struct {
        fn task(rt: *Runtime, id: usize) Cancelable!usize {
            try rt.sleep(1);
            return id * 2;
        }

        fn mainTask(rt: *Runtime) !void {
            // Spawn multiple tasks
            var handles: [10]JoinHandle(Cancelable!usize) = undefined;
            var n: usize = 0;
            defer {
                for (handles[0..n]) |*handle| {
                    handle.cancel(rt);
                }
            }
            for (&handles, 0..) |*handle, i| {
                handle.* = try rt.spawn(task, .{ rt, i }, .{});
                n += 1;
            }

            // Wait for all tasks
            for (&handles, 0..) |*handle, i| {
                const result = try handle.join(rt);
                try testing.expectEqual(i * 2, result);
            }
        }
    };

    try runtime.runUntilComplete(TestContext.mainTask, .{runtime}, .{});
}

test "runtime: multi-threaded with executor pinning" {
    const testing = std.testing;

    const runtime = try Runtime.init(testing.allocator, .{
        .num_executors = 4,
    });
    defer runtime.deinit();

    const TestContext = struct {
        fn task(executor_id: usize) usize {
            return executor_id;
        }

        fn mainTask(rt: *Runtime) !void {
            // Pin tasks to specific executors
            var handles: [4]JoinHandle(usize) = undefined;
            for (&handles, 0..) |*handle, i| {
                handle.* = try rt.spawn(task, .{i}, .{ .executor = ExecutorId.id(i) });
            }
            defer for (&handles) |*handle| handle.cancel(rt);

            // Verify results
            for (&handles, 0..) |*handle, i| {
                const result = handle.join(rt);
                try testing.expectEqual(i, result);
            }
        }
    };

    try runtime.runUntilComplete(TestContext.mainTask, .{runtime}, .{});
}

test "runtime: task colocation with getExecutorId" {
    const testing = std.testing;

    const runtime = try Runtime.init(testing.allocator, .{
        .num_executors = 4,
    });
    defer runtime.deinit();

    const TestContext = struct {
        fn getExecutorId() usize {
            const executor = Runtime.current_executor.?;
            return executor.id;
        }

        fn mainTask(rt: *Runtime) !void {
            // Spawn first task on executor 2
            var handle1 = try rt.spawn(getExecutorId, .{}, .{ .executor = ExecutorId.id(2) });
            defer handle1.cancel(rt);

            // Get the executor ID from the first task
            const executor_id = handle1.getExecutorId();
            try testing.expect(executor_id != null);
            try testing.expectEqual(@as(usize, 2), executor_id.?);

            // Spawn second task colocated with the first task
            var handle2 = try rt.spawn(getExecutorId, .{}, .{ .executor = ExecutorId.id(executor_id.?) });
            defer handle2.cancel(rt);

            // Verify both tasks ran on the same executor
            const result1 = handle1.join(rt);
            const result2 = handle2.join(rt);
            try testing.expectEqual(result1, result2);
            try testing.expectEqual(@as(usize, 2), result1);
        }
    };

    try runtime.runUntilComplete(TestContext.mainTask, .{runtime}, .{});
}

test "runtime: spawnBlocking smoke test" {
    const testing = std.testing;

    const runtime = try Runtime.init(testing.allocator, .{
        .thread_pool = .{ .enabled = true },
    });
    defer runtime.deinit();

    const TestContext = struct {
        fn blockingWork(x: i32) i32 {
            return x * 2;
        }

        fn asyncTask(rt: *Runtime) !void {
            var handle = try rt.spawnBlocking(blockingWork, .{21});
            defer handle.cancel(rt);

            const result = handle.join(rt);
            try testing.expectEqual(@as(i32, 42), result);
        }
    };

    try runtime.runUntilComplete(TestContext.asyncTask, .{runtime}, .{});
}

test "runtime: JoinHandle.cast() error set conversion" {
    const testing = std.testing;

    const runtime = try Runtime.init(testing.allocator, .{});
    defer runtime.deinit();

    const TestContext = struct {
        const MyError = error{ Foo, Bar };

        fn taskSuccess() MyError!i32 {
            return 42;
        }

        fn taskError() MyError!i32 {
            return error.Foo;
        }

        fn asyncTask(rt: *Runtime) !void {
            // Test casting success case
            {
                var handle = try rt.spawn(taskSuccess, .{}, .{});
                var casted = handle.cast(anyerror!i32);
                defer casted.cancel(rt);

                const result = try casted.join(rt);
                try testing.expectEqual(@as(i32, 42), result);
            }

            // Test casting error case
            {
                var handle = try rt.spawn(taskError, .{}, .{});
                var casted = handle.cast(anyerror!i32);
                defer casted.cancel(rt);

                const result = casted.join(rt);
                try testing.expectError(error.Foo, result);
            }
        }
    };

    try runtime.runUntilComplete(TestContext.asyncTask, .{runtime}, .{});
}

test "runtime: now() returns monotonic time" {
    const testing = std.testing;

    const runtime = try Runtime.init(testing.allocator, .{});
    defer runtime.deinit();

    const TestContext = struct {
        fn asyncTask(rt: *Runtime) !void {
            const start = rt.now();
            try testing.expect(start > 0);

            // Sleep to ensure time advances
            try rt.sleep(10);

            const end = rt.now();
            try testing.expect(end > start);
            try testing.expect(end - start >= 10);
        }
    };

    try runtime.runUntilComplete(TestContext.asyncTask, .{runtime}, .{});
}

test "runtime: sleep is cancelable" {
    const testing = std.testing;

    const runtime = try Runtime.init(testing.allocator, .{});
    defer runtime.deinit();

    const TestContext = struct {
        fn sleepingTask(rt: *Runtime) !void {
            // This will sleep for 1 second but should be canceled before completion
            try rt.sleep(1000);
            // Should not reach here
            return error.TestUnexpectedResult;
        }

        fn asyncTask(rt: *Runtime) !void {
            var timer = try std.time.Timer.start();

            var handle = try rt.spawn(sleepingTask, .{rt}, .{});
            defer handle.cancel(rt);

            // Give it a chance to start sleeping
            try rt.yield();
            try rt.yield();

            // Cancel the sleeping task
            handle.cancel(rt);

            // Should return error.Canceled
            const result = handle.join(rt);
            try testing.expectError(error.Canceled, result);

            // Ensure the sleep was canceled before completion
            const elapsed = timer.read();
            try testing.expect(elapsed <= 500 * std.time.ns_per_ms);
        }
    };

    try runtime.runUntilComplete(TestContext.asyncTask, .{runtime}, .{});
}<|MERGE_RESOLUTION|>--- conflicted
+++ resolved
@@ -446,11 +446,7 @@
     shutdown_completion: xev.Completion = undefined,
 
     // Stack pool cleanup tracking
-<<<<<<< HEAD
-    cleanup_interval_ms: i64,
-=======
     cleanup_interval_ns: u64,
->>>>>>> 375e59dd
     cleanup_timer: std.time.Timer,
 
     // Runtime metrics
@@ -478,11 +474,7 @@
             .allocator = allocator,
             .loop = undefined,
             .stack_pool = StackPool.init(allocator, options.stack_pool),
-<<<<<<< HEAD
-            .cleanup_interval_ms = options.stack_pool.cleanup_interval_ms,
-=======
             .cleanup_interval_ns = options.stack_pool.cleanup_interval_ns,
->>>>>>> 375e59dd
             .cleanup_timer = try std.time.Timer.start(),
             .lifo_slot_enabled = options.lifo_slot_enabled,
             .main_context = undefined,
@@ -747,16 +739,9 @@
             if (self.loop.stopped()) break;
 
             // Time-based stack pool cleanup
-<<<<<<< HEAD
-            const elapsed_ms = @as(i64, @intCast(self.cleanup_timer.read() / std.time.ns_per_ms));
-            if (elapsed_ms >= self.cleanup_interval_ms) {
-                self.stack_pool.cleanup();
-                self.cleanup_timer.reset();
-=======
             if (self.cleanup_timer.read() >= self.cleanup_interval_ns) {
                 self.cleanup_timer.reset();
                 self.stack_pool.cleanup(self.cleanup_timer.started);
->>>>>>> 375e59dd
             }
 
             // Drain remote ready queue (cross-thread tasks)
