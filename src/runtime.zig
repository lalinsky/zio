--- conflicted
+++ resolved
@@ -380,11 +380,7 @@
         return task.coro.getResult(T);
     }
 
-<<<<<<< HEAD
-    pub inline fn taskPtrFromCoroPtr(coro: *Coroutine) *AnyTaskList.Node {
-=======
     pub inline fn taskPtrFromCoroPtr(coro: *Coroutine) *AnyTask {
->>>>>>> dc4ec48c
         const task: *AnyTask = @fieldParentPtr("coro", coro);
         return task;
     }
