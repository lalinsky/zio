//! A condition variable for coordinating async tasks.
//!
//! Condition variables allow tasks to wait for certain conditions to become true
//! while cooperating with other tasks. They are always used in conjunction with
//! a Mutex to protect the shared state being checked.
//!
//! This implementation is designed for the zio async runtime and provides
//! cooperative waiting that works with coroutines. When a coroutine waits on
//! a condition, it suspends and yields to the executor, allowing other tasks
//! to run.
//!
//! The standard pattern for using a condition variable is:
//! 1. Lock the mutex
//! 2. Check the condition in a loop
//! 3. If condition is false, wait on the condition variable (this atomically
//!    releases the mutex and suspends)
//! 4. When woken, the mutex is automatically reacquired
//! 5. Loop back to check condition again
//! 6. Once condition is true, proceed with work
//! 7. Unlock the mutex
//!
//! Wait operations are cancelable. If a task is cancelled while waiting,
//! the mutex will be reacquired before the error is returned, maintaining
//! the invariant that wait() always holds the mutex on return.
//!
//! ## Example
//!
//! ```zig
//! var mutex: zio.Mutex = .init;
//! var condition: zio.Condition = .init;
//! var ready = false;
//!
//! // Waiter task
//! try mutex.lock(rt);
//! defer mutex.unlock(rt);
//! while (!ready) {
//!     try condition.wait(rt, &mutex);
//! }
//! // ... proceed with work ...
//!
//! // Signaler task
//! try mutex.lock(rt);
//! ready = true;
//! mutex.unlock(rt);
//! condition.signal(rt);
//! ```

const std = @import("std");
const Runtime = @import("../runtime.zig").Runtime;
const Executor = @import("../runtime.zig").Executor;
const Cancelable = @import("../common.zig").Cancelable;
const Timeoutable = @import("../common.zig").Timeoutable;
const coroutines = @import("../coroutines.zig");
const Awaitable = @import("../runtime.zig").Awaitable;
const AnyTask = @import("../runtime.zig").AnyTask;
const resumeTask = @import("../core/task.zig").resumeTask;
const Mutex = @import("Mutex.zig");
const WaitQueue = @import("../utils/wait_queue.zig").WaitQueue;
const WaitNode = @import("../core/WaitNode.zig");
const Timeout = @import("../core/timeout.zig").Timeout;

wait_queue: WaitQueue(WaitNode) = .empty,

const Condition = @This();

/// Creates a new condition variable.
pub const init: Condition = .{};

/// Atomically releases the mutex and waits for a signal.
///
/// This function must be called while holding the mutex. It will:
/// 1. Add the current task to the wait queue
/// 2. Release the mutex
/// 3. Suspend until signaled by `signal()` or `broadcast()`
/// 4. Reacquire the mutex before returning
///
/// This function should typically be called in a loop that checks the condition:
/// ```zig
/// try mutex.lock(rt);
/// defer mutex.unlock(rt);
/// while (!condition_is_true) {
///     try condition.wait(rt, &mutex);
/// }
/// ```
///
/// Returns `error.Canceled` if the task is cancelled while waiting. The mutex
/// will still be held when returning with an error.
pub fn wait(self: *Condition, runtime: *Runtime, mutex: *Mutex) Cancelable!void {
    const task = runtime.getCurrentTask() orelse unreachable;
    const executor = task.getExecutor();

    // Transition to preparing_to_wait state before adding to queue
    task.state.store(.preparing_to_wait, .release);

    // Add to wait queue before releasing mutex
    self.wait_queue.push(&task.awaitable.wait_node);

    // Atomically release mutex
    mutex.unlock(runtime);

    // Yield with atomic state transition (.preparing_to_wait -> .waiting)
    // If someone wakes us before the yield, the CAS inside yield() will fail and we won't suspend
    executor.yield(.preparing_to_wait, .waiting, .allow_cancel) catch |err| {
        // On cancellation, try to remove from queue
        const was_in_queue = self.wait_queue.remove(&task.awaitable.wait_node);
        if (!was_in_queue) {
            // We were already removed by signal() which will wake us.
            // Since we're being cancelled and won't process the signal,
            // wake another waiter to receive the signal instead.
            if (self.wait_queue.pop()) |next_waiter| {
                next_waiter.wake();
            }
        }
        // Must reacquire mutex before returning
        mutex.lockUncancelable(runtime);
        return err;
    };

    // Re-acquire mutex after waking - propagate cancellation if it occurred during lock
    mutex.lockUncancelable(runtime);
    try runtime.checkCanceled();
}

/// Atomically releases the mutex and waits for a signal with cancellation shielding.
///
/// Like `wait()`, but guarantees the wait operation completes even if cancellation
/// occurs. Cancellation requests are ignored during the wait operation.
///
/// This function must be called while holding the mutex. It will:
/// 1. Add the current task to the wait queue
/// 2. Release the mutex
/// 3. Suspend until signaled by `signal()` or `broadcast()`
/// 4. Reacquire the mutex before returning
///
/// This is useful in critical sections where you must wait for a condition regardless
/// of cancellation (e.g., cleanup operations that need to wait for resources to be freed).
///
/// If you need to propagate cancellation after the wait completes, call
/// `runtime.checkCanceled()` after this function returns.
pub fn waitUncancelable(self: *Condition, runtime: *Runtime, mutex: *Mutex) void {
    runtime.beginShield();
    defer runtime.endShield();
    self.wait(runtime, mutex) catch unreachable;
}

/// Atomically releases the mutex and waits for a signal with a timeout.
///
/// Like `wait()`, but will return `error.Timeout` if no signal is received
/// within the specified duration.
///
/// The timeout is specified in nanoseconds. If a signal is received before
/// the timeout expires, the function returns successfully with the mutex held.
/// If the timeout expires first, `error.Timeout` is returned with the mutex held.
///
/// Returns `error.Canceled` if the task is cancelled while waiting. Cancellation
/// takes priority over timeout - if both occur, `error.Canceled` is returned.
/// The mutex will be held when returning with any error.
pub fn timedWait(self: *Condition, runtime: *Runtime, mutex: *Mutex, timeout_ns: u64) (Timeoutable || Cancelable)!void {
    const task = runtime.getCurrentTask() orelse unreachable;
    const executor = task.getExecutor();

    // Transition to preparing_to_wait state before adding to queue
    task.state.store(.preparing_to_wait, .release);

    self.wait_queue.push(&task.awaitable.wait_node);

    // Set up timeout
    var timeout = Timeout.init;
    defer timeout.clear(runtime);
    timeout.set(runtime, timeout_ns);

    // Atomically release mutex
    mutex.unlock(runtime);

    // Yield with atomic state transition (.preparing_to_wait -> .waiting)
    // If someone wakes us before the yield, the CAS inside yield() will fail and we won't suspend
<<<<<<< HEAD
    executor.yield(.preparing_to_wait, .waiting, .allow_cancel) catch {
        // Try to remove from queue
        _ = self.wait_queue.remove(&task.awaitable.wait_node);

        // Clear timeout before reacquiring mutex to prevent spurious timeout during lock wait
        timeout.clear(runtime);

=======
    executor.timedWaitForReadyWithCallback(
        .preparing_to_wait,
        .waiting,
        timeout_ns,
        TimeoutContext,
        &timeout_ctx,
        struct {
            fn onTimeout(ctx: *TimeoutContext) bool {
                // Try to remove from wait queue - if successful, we timed out
                // If failed, we were already signaled
                return ctx.wait_queue.remove(ctx.wait_node);
            }
        }.onTimeout,
    ) catch |err| {
        // Remove from queue if canceled (timeout already handled by callback)
        if (err == error.Canceled) {
            const was_in_queue = self.wait_queue.remove(&task.awaitable.wait_node);
            if (!was_in_queue) {
                // Already removed by signal(); we won't process it due to cancel,
                // so wake another waiter to consume the signal.
                if (self.wait_queue.pop()) |next_waiter| {
                    next_waiter.wake();
                }
            }
        }
>>>>>>> 0850d150
        // Must reacquire mutex before returning
        mutex.lockUncancelable(runtime);
        // Cancellation during lock has priority over timeout
        try runtime.checkCanceled();

        // Check if timeout or explicit cancel
        return if (timeout.triggered) error.Timeout else error.Canceled;
    };

    // Clear timeout before reacquiring mutex to prevent spurious timeout during lock wait
    timeout.clear(runtime);

    // Re-acquire mutex after waking - propagate cancellation if it occurred during lock
    mutex.lockUncancelable(runtime);
    try runtime.checkCanceled();

    // If timeout fired, we should have received error.Canceled from yield or checkCanceled
    std.debug.assert(!timeout.triggered);
}

/// Wakes one task waiting on this condition variable.
///
/// If there are tasks waiting, one will be woken and made ready to run.
/// The woken task will attempt to reacquire the mutex before continuing.
///
/// If no tasks are waiting, this function does nothing.
///
/// It is typically called after modifying the shared state and releasing
/// the mutex:
/// ```zig
/// try mutex.lock(rt);
/// shared_state = new_value;
/// mutex.unlock(rt);
/// condition.signal(rt);
/// ```
pub fn signal(self: *Condition, runtime: *Runtime) void {
    _ = runtime;
    if (self.wait_queue.pop()) |wait_node| {
        wait_node.wake();
    }
}

/// Wakes all tasks waiting on this condition variable.
///
/// All waiting tasks will be woken and made ready to run. Each woken task
/// will attempt to reacquire the mutex before continuing, so they will
/// wake up one at a time as the mutex becomes available.
///
/// If no tasks are waiting, this function does nothing.
///
/// Use this when the condition change might allow multiple waiters to proceed:
/// ```zig
/// try mutex.lock(rt);
/// shutdown_flag = true;
/// mutex.unlock(rt);
/// condition.broadcast(rt);
/// ```
pub fn broadcast(self: *Condition, runtime: *Runtime) void {
    _ = runtime;
    while (self.wait_queue.pop()) |wait_node| {
        wait_node.wake();
    }
}

test "Condition basic wait/signal" {
    const testing = std.testing;

    const runtime = try Runtime.init(testing.allocator, .{});
    defer runtime.deinit();

    var mutex = Mutex.init;
    var condition = Condition.init;
    var ready = false;

    const TestFn = struct {
        fn waiter(rt: *Runtime, mtx: *Mutex, cond: *Condition, ready_flag: *bool) !void {
            try mtx.lock(rt);
            defer mtx.unlock(rt);

            while (!ready_flag.*) {
                try cond.wait(rt, mtx);
            }
        }

        fn signaler(rt: *Runtime, mtx: *Mutex, cond: *Condition, ready_flag: *bool) !void {
            try rt.yield(); // Give waiter time to start waiting

            try mtx.lock(rt);
            ready_flag.* = true;
            mtx.unlock(rt);

            cond.signal(rt);
        }
    };

    var waiter_task = try runtime.spawn(TestFn.waiter, .{ runtime, &mutex, &condition, &ready }, .{});
    defer waiter_task.deinit();
    var signaler_task = try runtime.spawn(TestFn.signaler, .{ runtime, &mutex, &condition, &ready }, .{});
    defer signaler_task.deinit();

    try runtime.run();

    try testing.expect(ready);
}

test "Condition timedWait timeout" {
    const testing = std.testing;

    const runtime = try Runtime.init(testing.allocator, .{});
    defer runtime.deinit();

    var mutex = Mutex.init;
    var condition = Condition.init;
    var timed_out = false;

    const TestFn = struct {
        fn waiter(rt: *Runtime, mtx: *Mutex, cond: *Condition, timeout_flag: *bool) !void {
            try mtx.lock(rt);
            defer mtx.unlock(rt);

            // Should timeout after 10ms
            cond.timedWait(rt, mtx, 10_000_000) catch |err| {
                if (err == error.Timeout) {
                    timeout_flag.* = true;
                }
            };
        }
    };

    try runtime.runUntilComplete(TestFn.waiter, .{ runtime, &mutex, &condition, &timed_out }, .{});

    try testing.expect(timed_out);
}

test "Condition broadcast" {
    const testing = std.testing;

    const runtime = try Runtime.init(testing.allocator, .{});
    defer runtime.deinit();

    var mutex = Mutex.init;
    var condition = Condition.init;
    var ready = false;
    var waiter_count: u32 = 0;

    const TestFn = struct {
        fn waiter(rt: *Runtime, mtx: *Mutex, cond: *Condition, ready_flag: *bool, counter: *u32) !void {
            try mtx.lock(rt);
            defer mtx.unlock(rt);

            while (!ready_flag.*) {
                try cond.wait(rt, mtx);
            }
            counter.* += 1;
        }

        fn broadcaster(rt: *Runtime, mtx: *Mutex, cond: *Condition, ready_flag: *bool) !void {
            // Give waiters time to start waiting
            try rt.yield();
            try rt.yield();
            try rt.yield();

            try mtx.lock(rt);
            ready_flag.* = true;
            mtx.unlock(rt);

            cond.broadcast(rt);
        }
    };

    var waiter1 = try runtime.spawn(TestFn.waiter, .{ runtime, &mutex, &condition, &ready, &waiter_count }, .{});
    defer waiter1.deinit();
    var waiter2 = try runtime.spawn(TestFn.waiter, .{ runtime, &mutex, &condition, &ready, &waiter_count }, .{});
    defer waiter2.deinit();
    var waiter3 = try runtime.spawn(TestFn.waiter, .{ runtime, &mutex, &condition, &ready, &waiter_count }, .{});
    defer waiter3.deinit();
    var broadcaster_task = try runtime.spawn(TestFn.broadcaster, .{ runtime, &mutex, &condition, &ready }, .{});
    defer broadcaster_task.deinit();

    try runtime.run();

    try testing.expect(ready);
    try testing.expectEqual(@as(u32, 3), waiter_count);
}<|MERGE_RESOLUTION|>--- conflicted
+++ resolved
@@ -174,41 +174,21 @@
 
     // Yield with atomic state transition (.preparing_to_wait -> .waiting)
     // If someone wakes us before the yield, the CAS inside yield() will fail and we won't suspend
-<<<<<<< HEAD
     executor.yield(.preparing_to_wait, .waiting, .allow_cancel) catch {
         // Try to remove from queue
-        _ = self.wait_queue.remove(&task.awaitable.wait_node);
+        const was_in_queue = self.wait_queue.remove(&task.awaitable.wait_node);
+        if (!was_in_queue) {
+            // We were already removed by signal() which will wake us.
+            // Since we're being cancelled and won't process the signal,
+            // wake another waiter to receive the signal instead.
+            if (self.wait_queue.pop()) |next_waiter| {
+                next_waiter.wake();
+            }
+        }
 
         // Clear timeout before reacquiring mutex to prevent spurious timeout during lock wait
         timeout.clear(runtime);
 
-=======
-    executor.timedWaitForReadyWithCallback(
-        .preparing_to_wait,
-        .waiting,
-        timeout_ns,
-        TimeoutContext,
-        &timeout_ctx,
-        struct {
-            fn onTimeout(ctx: *TimeoutContext) bool {
-                // Try to remove from wait queue - if successful, we timed out
-                // If failed, we were already signaled
-                return ctx.wait_queue.remove(ctx.wait_node);
-            }
-        }.onTimeout,
-    ) catch |err| {
-        // Remove from queue if canceled (timeout already handled by callback)
-        if (err == error.Canceled) {
-            const was_in_queue = self.wait_queue.remove(&task.awaitable.wait_node);
-            if (!was_in_queue) {
-                // Already removed by signal(); we won't process it due to cancel,
-                // so wake another waiter to consume the signal.
-                if (self.wait_queue.pop()) |next_waiter| {
-                    next_waiter.wake();
-                }
-            }
-        }
->>>>>>> 0850d150
         // Must reacquire mutex before returning
         mutex.lockUncancelable(runtime);
         // Cancellation during lock has priority over timeout
