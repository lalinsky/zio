//! A signal-triggered synchronization primitive for async tasks.
//!
//! Notify is a stateless synchronization primitive that allows tasks to wait for
//! transient signals. Unlike ResetEvent, Notify does not maintain persistent state -
//! signals are consumed immediately when they wake waiting tasks.
//!
//! The primitive provides two wake modes:
//! - `signal()`: Wakes one waiting task (FIFO order)
//! - `broadcast()`: Wakes all waiting tasks
//!
//! If no tasks are waiting when a signal or broadcast is sent, the notification
//! is lost (no-op). This makes Notify suitable for event notification scenarios
//! where the event is transient and not a persistent condition.
//!
//! This implementation provides cooperative synchronization for the zio runtime.
//! Waiting tasks will suspend and yield to the executor, allowing other work
//! to proceed.
//!
//! ## Example
//!
//! ```zig
//! fn worker(rt: *Runtime, notify: *zio.Notify, id: u32) !void {
//!     // Wait for notification
//!     try notify.wait(rt);
//!     std.debug.print("Worker {} notified\n", .{id});
//! }
//!
//! fn notifier(rt: *Runtime, notify: *zio.Notify) !void {
//!     // Do some work
//!     // ...
//!
//!     // Wake one waiting worker
//!     notify.signal();
//!
//!     // Or wake all waiting workers
//!     // notify.broadcast();
//! }
//!
//! var notify = zio.Notify.init;
//!
//! var task1 = try runtime.spawn(worker, .{runtime, &notify, 1 }, .{});
//! var task2 = try runtime.spawn(worker, .{runtime, &notify, 2 }, .{});
//! var task3 = try runtime.spawn(notifier, .{runtime, &notify }, .{});
//! ```

const std = @import("std");
const builtin = @import("builtin");
const Runtime = @import("../runtime.zig").Runtime;
const Executor = @import("../runtime.zig").Executor;
const Cancelable = @import("../common.zig").Cancelable;
const Timeoutable = @import("../common.zig").Timeoutable;
const WaitQueue = @import("../utils/wait_queue.zig").WaitQueue;
const WaitNode = @import("../core/WaitNode.zig");
const Timeout = @import("../core/timeout.zig").Timeout;

wait_queue: WaitQueue(WaitNode) = .empty,

const Notify = @This();

// Use WaitQueue sentinel states:
// - sentinel0 = no waiters (empty)
// - pointer = has waiters
// No sentinel1 needed since there's no persistent "signaled" state
const State = WaitQueue(WaitNode).State;
const empty = State.sentinel0;

/// Creates a new Notify primitive.
pub const init: Notify = .{};

/// Wakes one waiting task in FIFO order.
///
/// If at least one task is waiting in `wait()` or `timedWait()`, the first task
/// (FIFO order) is removed from the wait queue and resumed. If no tasks are waiting,
/// this is a no-op and the signal is lost.
///
/// This is useful for work-stealing scenarios or when you want to wake tasks one
/// at a time as resources become available.
pub fn signal(self: *Notify) void {
    // Pop one waiter if available
    if (self.wait_queue.pop()) |wait_node| {
        wait_node.wake();
    }
}

/// Wakes all waiting tasks.
///
/// Unblocks all tasks currently waiting in `wait()` or `timedWait()`. If no tasks
/// are waiting, this is a no-op and the broadcast is lost.
///
/// This is useful for notifying multiple tasks about an event that affects them all.
pub fn broadcast(self: *Notify) void {
    // Pop and wake all waiters
    while (self.wait_queue.pop()) |wait_node| {
        wait_node.wake();
    }
}

/// Waits for a signal or broadcast.
///
/// Suspends the current task until `signal()` or `broadcast()` is called.
/// Unlike ResetEvent, there is no fast path - the task always suspends and waits
/// for an explicit notification.
///
/// Returns `error.Canceled` if the task is cancelled while waiting.
pub fn wait(self: *Notify, runtime: *Runtime) Cancelable!void {
    // Add to wait queue and suspend
    const task = runtime.getCurrentTask() orelse unreachable;
    const executor = task.getExecutor();

    // Transition to preparing_to_wait state before adding to queue
    task.state.store(.preparing_to_wait, .release);

    // Push to wait queue
    self.wait_queue.push(&task.awaitable.wait_node);

    // Yield with atomic state transition (.preparing_to_wait -> .waiting)
    // If someone wakes us before the yield, the CAS inside yield() will fail and we won't suspend
    executor.yield(.preparing_to_wait, .waiting, .allow_cancel) catch |err| {
        // On cancellation, try to remove from queue
        const was_in_queue = self.wait_queue.remove(&task.awaitable.wait_node);
        if (!was_in_queue) {
            // We were already removed by signal() which will wake us.
            // Since we're being cancelled and won't process the signal,
            // wake another waiter to receive the signal instead.
            if (self.wait_queue.pop()) |next_waiter| {
                next_waiter.wake();
            }
        }
        return err;
    };

    // Acquire fence: synchronize-with signal()/broadcast()'s wake
    // Ensures visibility of all writes made before signal() was called
    _ = self.wait_queue.getState();

    // Debug: verify we were removed from the list by signal() or broadcast()
    if (builtin.mode == .Debug) {
        std.debug.assert(!task.awaitable.wait_node.in_list);
    }
}

/// Waits for a signal or broadcast with a timeout.
///
/// Like `wait()`, but returns `error.Timeout` if no signal is received within the
/// specified duration. The timeout is specified in nanoseconds.
///
/// Returns `error.Timeout` if the timeout expires before a signal is received.
/// Returns `error.Canceled` if the task is cancelled while waiting.
pub fn timedWait(self: *Notify, runtime: *Runtime, timeout_ns: u64) (Timeoutable || Cancelable)!void {
    // Add to wait queue and wait with timeout
    const task = runtime.getCurrentTask() orelse unreachable;
    const executor = task.getExecutor();

    // Set up timeout
    var timeout = Timeout.init;
    defer timeout.clear(runtime);
    timeout.set(runtime, timeout_ns);

    // Transition to preparing_to_wait state before adding to queue
    task.state.store(.preparing_to_wait, .release);

    // Push to wait queue
    self.wait_queue.push(&task.awaitable.wait_node);

    // Yield with atomic state transition (.preparing_to_wait -> .waiting)
    // If someone wakes us before the yield, the CAS inside yield() will fail and we won't suspend
<<<<<<< HEAD
    executor.yield(.preparing_to_wait, .waiting, .allow_cancel) catch {
        // Try to remove from queue
        if (!self.wait_queue.remove(&task.awaitable.wait_node)) {
            // We were already removed by signal/broadcast
            // We "stole" a wakeup, so wake another waiter
            self.signal();
=======
    executor.timedWaitForReadyWithCallback(
        .preparing_to_wait,
        .waiting,
        timeout_ns,
        TimeoutContext,
        &timeout_ctx,
        struct {
            fn onTimeout(ctx: *TimeoutContext) bool {
                // Try to remove from wait queue - if successful, we timed out
                // If failed, we were already signaled
                return ctx.wait_queue.remove(ctx.wait_node);
            }
        }.onTimeout,
    ) catch |err| {
        // Remove from queue if canceled (timeout already handled by callback)
        if (err == error.Canceled) {
            const was_in_queue = self.wait_queue.remove(&task.awaitable.wait_node);
            if (!was_in_queue) {
                // We were already removed by signal() which will wake us.
                // Since we're being cancelled and won't process the signal,
                // wake another waiter to receive the signal instead.
                if (self.wait_queue.pop()) |next_waiter| {
                    next_waiter.wake();
                }
            }
>>>>>>> 0850d150
        }

        // Check if timeout or explicit cancel
        return if (timeout.triggered) error.Timeout else error.Canceled;
    };

    // Acquire fence: synchronize-with signal()/broadcast()'s wake
    // Ensures visibility of all writes made before signal() was called
    _ = self.wait_queue.getState();

    // Debug: verify we were removed from the list by signal(), broadcast(), or timeout
    if (builtin.mode == .Debug) {
        std.debug.assert(!task.awaitable.wait_node.in_list);
    }

    // If timeout fired, we should have received error.Canceled from yield
    std.debug.assert(!timeout.triggered);
}

// Future protocol implementation for use with select()
pub const Result = void;

/// Gets the result (void) of the notification.
/// This is part of the Future protocol for select().
pub fn getResult(self: *const Notify) void {
    _ = self;
    return;
}

/// Registers a wait node to be notified when signal() or broadcast() is called.
/// This is part of the Future protocol for select().
/// Always returns true since Notify has no persistent state (never pre-completed).
pub fn asyncWait(self: *Notify, wait_node: *WaitNode) bool {
    self.wait_queue.push(wait_node);
    return true;
}

/// Cancels a pending wait operation by removing the wait node.
/// This is part of the Future protocol for select().
pub fn asyncCancelWait(self: *Notify, wait_node: *WaitNode) void {
    const was_in_queue = self.wait_queue.remove(wait_node);
    if (!was_in_queue) {
        // We were already removed by signal() which will wake us.
        // Since we're being cancelled and won't process the signal,
        // wake another waiter to receive the signal instead.
        if (self.wait_queue.pop()) |next_waiter| {
            next_waiter.wake();
        }
    }
}

test "Notify basic signal/wait" {
    const testing = std.testing;

    const runtime = try Runtime.init(testing.allocator, .{});
    defer runtime.deinit();

    var notify = Notify.init;
    var waiter_finished = false;

    const TestFn = struct {
        fn waiter(rt: *Runtime, n: *Notify, finished: *bool) !void {
            try n.wait(rt);
            finished.* = true;
        }

        fn signaler(rt: *Runtime, n: *Notify) !void {
            try rt.yield(); // Give waiter time to start waiting
            n.signal();
        }
    };

    var waiter_task = try runtime.spawn(TestFn.waiter, .{ runtime, &notify, &waiter_finished }, .{});
    defer waiter_task.deinit();
    var signaler_task = try runtime.spawn(TestFn.signaler, .{ runtime, &notify }, .{});
    defer signaler_task.deinit();

    try runtime.run();

    try testing.expect(waiter_finished);
}

test "Notify signal with no waiters" {
    const testing = std.testing;

    const runtime = try Runtime.init(testing.allocator, .{});
    defer runtime.deinit();

    var notify = Notify.init;

    // Signal with no waiters - should be no-op
    notify.signal();
    notify.broadcast();

    // Verify state is still empty
    try testing.expectEqual(empty, notify.wait_queue.getState());
}

test "Notify broadcast to multiple waiters" {
    const testing = std.testing;

    const runtime = try Runtime.init(testing.allocator, .{});
    defer runtime.deinit();

    var notify = Notify.init;
    var waiter_count: u32 = 0;

    const TestFn = struct {
        fn waiter(rt: *Runtime, n: *Notify, counter: *u32) !void {
            try n.wait(rt);
            counter.* += 1;
        }

        fn broadcaster(rt: *Runtime, n: *Notify) !void {
            // Give waiters time to start waiting
            try rt.yield();
            try rt.yield();
            try rt.yield();
            n.broadcast();
        }
    };

    var waiter1 = try runtime.spawn(TestFn.waiter, .{ runtime, &notify, &waiter_count }, .{});
    defer waiter1.deinit();
    var waiter2 = try runtime.spawn(TestFn.waiter, .{ runtime, &notify, &waiter_count }, .{});
    defer waiter2.deinit();
    var waiter3 = try runtime.spawn(TestFn.waiter, .{ runtime, &notify, &waiter_count }, .{});
    defer waiter3.deinit();
    var broadcaster_task = try runtime.spawn(TestFn.broadcaster, .{ runtime, &notify }, .{});
    defer broadcaster_task.deinit();

    try runtime.run();

    try testing.expectEqual(@as(u32, 3), waiter_count);
}

test "Notify multiple signals to multiple waiters" {
    const testing = std.testing;

    const runtime = try Runtime.init(testing.allocator, .{});
    defer runtime.deinit();

    var notify = Notify.init;
    var waiter_count: u32 = 0;

    const TestFn = struct {
        fn waiter(rt: *Runtime, n: *Notify, counter: *u32) !void {
            try n.wait(rt);
            counter.* += 1;
        }

        fn signaler(rt: *Runtime, n: *Notify) !void {
            // Give waiters time to start waiting
            try rt.yield();
            try rt.yield();
            try rt.yield();
            // Signal three times to wake all three waiters one by one (FIFO)
            n.signal();
            n.signal();
            n.signal();
        }
    };

    var waiter1 = try runtime.spawn(TestFn.waiter, .{ runtime, &notify, &waiter_count }, .{});
    defer waiter1.deinit();
    var waiter2 = try runtime.spawn(TestFn.waiter, .{ runtime, &notify, &waiter_count }, .{});
    defer waiter2.deinit();
    var waiter3 = try runtime.spawn(TestFn.waiter, .{ runtime, &notify, &waiter_count }, .{});
    defer waiter3.deinit();
    var signaler_task = try runtime.spawn(TestFn.signaler, .{ runtime, &notify }, .{});
    defer signaler_task.deinit();

    try runtime.run();

    try testing.expectEqual(@as(u32, 3), waiter_count);
}

test "Notify timedWait timeout" {
    const testing = std.testing;

    const runtime = try Runtime.init(testing.allocator, .{});
    defer runtime.deinit();

    var notify = Notify.init;
    var timed_out = false;

    const TestFn = struct {
        fn waiter(rt: *Runtime, n: *Notify, timeout_flag: *bool) !void {
            // Should timeout after 10ms
            n.timedWait(rt, 10_000_000) catch |err| {
                if (err == error.Timeout) {
                    timeout_flag.* = true;
                }
            };
        }
    };

    try runtime.runUntilComplete(TestFn.waiter, .{ runtime, &notify, &timed_out }, .{});

    try testing.expect(timed_out);
}

test "Notify timedWait success" {
    const testing = std.testing;

    const runtime = try Runtime.init(testing.allocator, .{});
    defer runtime.deinit();

    var notify = Notify.init;
    var wait_succeeded = false;

    const TestFn = struct {
        fn waiter(rt: *Runtime, n: *Notify, success_flag: *bool) !void {
            // Should be signaled before timeout
            try n.timedWait(rt, 1_000_000_000); // 1 second timeout
            success_flag.* = true;
        }

        fn signaler(rt: *Runtime, n: *Notify) !void {
            try rt.yield(); // Give waiter time to start waiting
            n.signal();
        }
    };

    var waiter_task = try runtime.spawn(TestFn.waiter, .{ runtime, &notify, &wait_succeeded }, .{});
    defer waiter_task.deinit();
    var signaler_task = try runtime.spawn(TestFn.signaler, .{ runtime, &notify }, .{});
    defer signaler_task.deinit();

    try runtime.run();

    try testing.expect(wait_succeeded);
}

test "Notify size and alignment" {
    const testing = std.testing;
    // Should be the same size as WaitQueue (one pointer for head, one for tail)
    try testing.expectEqual(@sizeOf(WaitQueue(WaitNode)), @sizeOf(Notify));
    _ = @alignOf(Notify);
}

test "Notify: select" {
    const select = @import("../select.zig").select;

    const TestContext = struct {
        fn signalerTask(rt: *Runtime, notify: *Notify) !void {
            try rt.sleep(5);
            notify.signal();
        }

        fn asyncTask(rt: *Runtime) !void {
            var notify = Notify.init;

            var task = try rt.spawn(signalerTask, .{ rt, &notify }, .{});
            defer task.deinit();

            const result = try select(rt, .{ .notify = &notify, .task = &task });
            try std.testing.expectEqual(.notify, result);
        }
    };

    const runtime = try Runtime.init(std.testing.allocator, .{});
    defer runtime.deinit();

    try runtime.runUntilComplete(TestContext.asyncTask, .{runtime}, .{});
}<|MERGE_RESOLUTION|>--- conflicted
+++ resolved
@@ -164,40 +164,16 @@
 
     // Yield with atomic state transition (.preparing_to_wait -> .waiting)
     // If someone wakes us before the yield, the CAS inside yield() will fail and we won't suspend
-<<<<<<< HEAD
     executor.yield(.preparing_to_wait, .waiting, .allow_cancel) catch {
         // Try to remove from queue
-        if (!self.wait_queue.remove(&task.awaitable.wait_node)) {
-            // We were already removed by signal/broadcast
-            // We "stole" a wakeup, so wake another waiter
-            self.signal();
-=======
-    executor.timedWaitForReadyWithCallback(
-        .preparing_to_wait,
-        .waiting,
-        timeout_ns,
-        TimeoutContext,
-        &timeout_ctx,
-        struct {
-            fn onTimeout(ctx: *TimeoutContext) bool {
-                // Try to remove from wait queue - if successful, we timed out
-                // If failed, we were already signaled
-                return ctx.wait_queue.remove(ctx.wait_node);
+        const was_in_queue = self.wait_queue.remove(&task.awaitable.wait_node);
+        if (!was_in_queue) {
+            // We were already removed by signal() which will wake us.
+            // Since we're being cancelled and won't process the signal,
+            // wake another waiter to receive the signal instead.
+            if (self.wait_queue.pop()) |next_waiter| {
+                next_waiter.wake();
             }
-        }.onTimeout,
-    ) catch |err| {
-        // Remove from queue if canceled (timeout already handled by callback)
-        if (err == error.Canceled) {
-            const was_in_queue = self.wait_queue.remove(&task.awaitable.wait_node);
-            if (!was_in_queue) {
-                // We were already removed by signal() which will wake us.
-                // Since we're being cancelled and won't process the signal,
-                // wake another waiter to receive the signal instead.
-                if (self.wait_queue.pop()) |next_waiter| {
-                    next_waiter.wake();
-                }
-            }
->>>>>>> 0850d150
         }
 
         // Check if timeout or explicit cancel
