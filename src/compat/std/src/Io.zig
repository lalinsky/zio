const builtin = @import("builtin");
const is_windows = builtin.os.tag == .windows;

const std = @import("std");
const windows = std.os.windows;
const posix = std.posix;
const math = std.math;
const assert = std.debug.assert;
const Allocator = std.mem.Allocator;
const Alignment = std.mem.Alignment;

pub const Limit = std.Io.Limit;
pub const Reader = std.Io.Reader;
pub const Writer = std.Io.Writer;

<<<<<<< HEAD
pub const tty = std.Io.tty;
=======
    /// `std.math.maxInt(usize)` is interpreted to mean `.unlimited`.
    pub fn limited(n: usize) Limit {
        return @enumFromInt(n);
    }

    /// Any value grater than `std.math.maxInt(usize)` is interpreted to mean
    /// `.unlimited`.
    pub fn limited64(n: u64) Limit {
        return @enumFromInt(@min(n, std.math.maxInt(usize)));
    }

    pub fn countVec(data: []const []const u8) Limit {
        var total: usize = 0;
        for (data) |d| total += d.len;
        return .limited(total);
    }

    pub fn min(a: Limit, b: Limit) Limit {
        return @enumFromInt(@min(@intFromEnum(a), @intFromEnum(b)));
    }

    pub fn minInt(l: Limit, n: usize) usize {
        return @min(n, @intFromEnum(l));
    }

    pub fn minInt64(l: Limit, n: u64) usize {
        return @min(n, @intFromEnum(l));
    }

    pub fn slice(l: Limit, s: []u8) []u8 {
        return s[0..l.minInt(s.len)];
    }

    pub fn sliceConst(l: Limit, s: []const u8) []const u8 {
        return s[0..l.minInt(s.len)];
    }

    pub fn toInt(l: Limit) ?usize {
        return switch (l) {
            else => @intFromEnum(l),
            .unlimited => null,
        };
    }

    /// Reduces a slice to account for the limit, leaving room for one extra
    /// byte above the limit, allowing for the use case of differentiating
    /// between end-of-stream and reaching the limit.
    pub fn slice1(l: Limit, non_empty_buffer: []u8) []u8 {
        assert(non_empty_buffer.len >= 1);
        return non_empty_buffer[0..@min(@intFromEnum(l) +| 1, non_empty_buffer.len)];
    }

    pub fn nonzero(l: Limit) bool {
        return @intFromEnum(l) > 0;
    }

    /// Return a new limit reduced by `amount` or return `null` indicating
    /// limit would be exceeded.
    pub fn subtract(l: Limit, amount: usize) ?Limit {
        if (l == .unlimited) return .unlimited;
        if (amount > @intFromEnum(l)) return null;
        return @enumFromInt(@intFromEnum(l) - amount);
    }
};

pub const Reader = @import("Io/Reader.zig");
pub const Writer = @import("Io/Writer.zig");
>>>>>>> a573d53a

pub fn poll(
    gpa: Allocator,
    comptime StreamEnum: type,
    files: PollFiles(StreamEnum),
) Poller(StreamEnum) {
    const enum_fields = @typeInfo(StreamEnum).@"enum".fields;
    var result: Poller(StreamEnum) = .{
        .gpa = gpa,
        .readers = @splat(.failing),
        .poll_fds = undefined,
        .windows = if (is_windows) .{
            .first_read_done = false,
            .overlapped = [1]windows.OVERLAPPED{
                std.mem.zeroes(windows.OVERLAPPED),
            } ** enum_fields.len,
            .small_bufs = undefined,
            .active = .{
                .count = 0,
                .handles_buf = undefined,
                .stream_map = undefined,
            },
        } else {},
    };

    inline for (enum_fields, 0..) |field, i| {
        if (is_windows) {
            result.windows.active.handles_buf[i] = @field(files, field.name).handle;
        } else {
            result.poll_fds[i] = .{
                .fd = @field(files, field.name).handle,
                .events = posix.POLL.IN,
                .revents = undefined,
            };
        }
    }

    return result;
}

pub fn Poller(comptime StreamEnum: type) type {
    return struct {
        const enum_fields = @typeInfo(StreamEnum).@"enum".fields;
        const PollFd = if (is_windows) void else posix.pollfd;

        gpa: Allocator,
        readers: [enum_fields.len]Reader,
        poll_fds: [enum_fields.len]PollFd,
        windows: if (is_windows) struct {
            first_read_done: bool,
            overlapped: [enum_fields.len]windows.OVERLAPPED,
            small_bufs: [enum_fields.len][128]u8,
            active: struct {
                count: math.IntFittingRange(0, enum_fields.len),
                handles_buf: [enum_fields.len]windows.HANDLE,
                stream_map: [enum_fields.len]StreamEnum,

                pub fn removeAt(self: *@This(), index: u32) void {
                    assert(index < self.count);
                    for (index + 1..self.count) |i| {
                        self.handles_buf[i - 1] = self.handles_buf[i];
                        self.stream_map[i - 1] = self.stream_map[i];
                    }
                    self.count -= 1;
                }
            },
        } else void,

        const Self = @This();

        pub fn deinit(self: *Self) void {
            const gpa = self.gpa;
            if (is_windows) {
                // cancel any pending IO to prevent clobbering OVERLAPPED value
                for (self.windows.active.handles_buf[0..self.windows.active.count]) |h| {
                    _ = windows.kernel32.CancelIo(h);
                }
            }
            inline for (&self.readers) |*r| gpa.free(r.buffer);
            self.* = undefined;
        }

        pub fn poll(self: *Self) !bool {
            if (is_windows) {
                return pollWindows(self, null);
            } else {
                return pollPosix(self, null);
            }
        }

        pub fn pollTimeout(self: *Self, nanoseconds: u64) !bool {
            if (is_windows) {
                return pollWindows(self, nanoseconds);
            } else {
                return pollPosix(self, nanoseconds);
            }
        }

        pub fn reader(self: *Self, which: StreamEnum) *Reader {
            return &self.readers[@intFromEnum(which)];
        }

        pub fn toOwnedSlice(self: *Self, which: StreamEnum) error{OutOfMemory}![]u8 {
            const gpa = self.gpa;
            const r = reader(self, which);
            if (r.seek == 0) {
                const new = try gpa.realloc(r.buffer, r.end);
                r.buffer = &.{};
                r.end = 0;
                return new;
            }
            const new = try gpa.dupe(u8, r.buffered());
            gpa.free(r.buffer);
            r.buffer = &.{};
            r.seek = 0;
            r.end = 0;
            return new;
        }

        fn pollWindows(self: *Self, nanoseconds: ?u64) !bool {
            const bump_amt = 512;
            const gpa = self.gpa;

            if (!self.windows.first_read_done) {
                var already_read_data = false;
                for (0..enum_fields.len) |i| {
                    const handle = self.windows.active.handles_buf[i];
                    switch (try windowsAsyncReadToFifoAndQueueSmallRead(
                        gpa,
                        handle,
                        &self.windows.overlapped[i],
                        &self.readers[i],
                        &self.windows.small_bufs[i],
                        bump_amt,
                    )) {
                        .populated, .empty => |state| {
                            if (state == .populated) already_read_data = true;
                            self.windows.active.handles_buf[self.windows.active.count] = handle;
                            self.windows.active.stream_map[self.windows.active.count] = @as(StreamEnum, @enumFromInt(i));
                            self.windows.active.count += 1;
                        },
                        .closed => {}, // don't add to the wait_objects list
                        .closed_populated => {
                            // don't add to the wait_objects list, but we did already get data
                            already_read_data = true;
                        },
                    }
                }
                self.windows.first_read_done = true;
                if (already_read_data) return true;
            }

            while (true) {
                if (self.windows.active.count == 0) return false;

                const status = windows.kernel32.WaitForMultipleObjects(
                    self.windows.active.count,
                    &self.windows.active.handles_buf,
                    0,
                    if (nanoseconds) |ns|
                        @min(std.math.cast(u32, ns / std.time.ns_per_ms) orelse (windows.INFINITE - 1), windows.INFINITE - 1)
                    else
                        windows.INFINITE,
                );
                if (status == windows.WAIT_FAILED)
                    return windows.unexpectedError(windows.GetLastError());
                if (status == windows.WAIT_TIMEOUT)
                    return true;

                if (status < windows.WAIT_OBJECT_0 or status > windows.WAIT_OBJECT_0 + enum_fields.len - 1)
                    unreachable;

                const active_idx = status - windows.WAIT_OBJECT_0;

                const stream_idx = @intFromEnum(self.windows.active.stream_map[active_idx]);
                const handle = self.windows.active.handles_buf[active_idx];

                const overlapped = &self.windows.overlapped[stream_idx];
                const stream_reader = &self.readers[stream_idx];
                const small_buf = &self.windows.small_bufs[stream_idx];

                const num_bytes_read = switch (try windowsGetReadResult(handle, overlapped, false)) {
                    .success => |n| n,
                    .closed => {
                        self.windows.active.removeAt(active_idx);
                        continue;
                    },
                    .aborted => unreachable,
                };
                const buf = small_buf[0..num_bytes_read];
                const dest = try writableSliceGreedyAlloc(stream_reader, gpa, buf.len);
                @memcpy(dest[0..buf.len], buf);
                advanceBufferEnd(stream_reader, buf.len);

                switch (try windowsAsyncReadToFifoAndQueueSmallRead(
                    gpa,
                    handle,
                    overlapped,
                    stream_reader,
                    small_buf,
                    bump_amt,
                )) {
                    .empty => {}, // irrelevant, we already got data from the small buffer
                    .populated => {},
                    .closed,
                    .closed_populated, // identical, since we already got data from the small buffer
                    => self.windows.active.removeAt(active_idx),
                }
                return true;
            }
        }

        fn pollPosix(self: *Self, nanoseconds: ?u64) !bool {
            const gpa = self.gpa;
            // We ask for ensureUnusedCapacity with this much extra space. This
            // has more of an effect on small reads because once the reads
            // start to get larger the amount of space an ArrayList will
            // allocate grows exponentially.
            const bump_amt = 512;

            const err_mask = posix.POLL.ERR | posix.POLL.NVAL | posix.POLL.HUP;

            const events_len = try posix.poll(&self.poll_fds, if (nanoseconds) |ns|
                std.math.cast(i32, ns / std.time.ns_per_ms) orelse std.math.maxInt(i32)
            else
                -1);
            if (events_len == 0) {
                for (self.poll_fds) |poll_fd| {
                    if (poll_fd.fd != -1) return true;
                } else return false;
            }

            var keep_polling = false;
            for (&self.poll_fds, &self.readers) |*poll_fd, *r| {
                // Try reading whatever is available before checking the error
                // conditions.
                // It's still possible to read after a POLL.HUP is received,
                // always check if there's some data waiting to be read first.
                if (poll_fd.revents & posix.POLL.IN != 0) {
                    const buf = try writableSliceGreedyAlloc(r, gpa, bump_amt);
                    const amt = posix.read(poll_fd.fd, buf) catch |err| switch (err) {
                        error.BrokenPipe => 0, // Handle the same as EOF.
                        else => |e| return e,
                    };
                    advanceBufferEnd(r, amt);
                    if (amt == 0) {
                        // Remove the fd when the EOF condition is met.
                        poll_fd.fd = -1;
                    } else {
                        keep_polling = true;
                    }
                } else if (poll_fd.revents & err_mask != 0) {
                    // Exclude the fds that signaled an error.
                    poll_fd.fd = -1;
                } else if (poll_fd.fd != -1) {
                    keep_polling = true;
                }
            }
            return keep_polling;
        }

        /// Returns a slice into the unused capacity of `buffer` with at least
        /// `min_len` bytes, extending `buffer` by resizing it with `gpa` as necessary.
        ///
        /// After calling this function, typically the caller will follow up with a
        /// call to `advanceBufferEnd` to report the actual number of bytes buffered.
        fn writableSliceGreedyAlloc(r: *Reader, allocator: Allocator, min_len: usize) Allocator.Error![]u8 {
            {
                const unused = r.buffer[r.end..];
                if (unused.len >= min_len) return unused;
            }
            if (r.seek > 0) {
                const data = r.buffer[r.seek..r.end];
                @memmove(r.buffer[0..data.len], data);
                r.seek = 0;
                r.end = data.len;
            }
            {
                var list: std.ArrayList(u8) = .{
                    .items = r.buffer[0..r.end],
                    .capacity = r.buffer.len,
                };
                defer r.buffer = list.allocatedSlice();
                try list.ensureUnusedCapacity(allocator, min_len);
            }
            const unused = r.buffer[r.end..];
            assert(unused.len >= min_len);
            return unused;
        }

        /// After writing directly into the unused capacity of `buffer`, this function
        /// updates `end` so that users of `Reader` can receive the data.
        fn advanceBufferEnd(r: *Reader, n: usize) void {
            assert(n <= r.buffer.len - r.end);
            r.end += n;
        }

        /// The `ReadFile` docuementation states that `lpNumberOfBytesRead` does not have a meaningful
        /// result when using overlapped I/O, but also that it cannot be `null` on Windows 7. For
        /// compatibility, we point it to this dummy variables, which we never otherwise access.
        /// See: https://learn.microsoft.com/en-us/windows/win32/api/fileapi/nf-fileapi-readfile
        var win_dummy_bytes_read: u32 = undefined;

        /// Read as much data as possible from `handle` with `overlapped`, and write it to the FIFO. Before
        /// returning, queue a read into `small_buf` so that `WaitForMultipleObjects` returns when more data
        /// is available. `handle` must have no pending asynchronous operation.
        fn windowsAsyncReadToFifoAndQueueSmallRead(
            gpa: Allocator,
            handle: windows.HANDLE,
            overlapped: *windows.OVERLAPPED,
            r: *Reader,
            small_buf: *[128]u8,
            bump_amt: usize,
        ) !enum { empty, populated, closed_populated, closed } {
            var read_any_data = false;
            while (true) {
                const fifo_read_pending = while (true) {
                    const buf = try writableSliceGreedyAlloc(r, gpa, bump_amt);
                    const buf_len = math.cast(u32, buf.len) orelse math.maxInt(u32);

                    if (0 == windows.kernel32.ReadFile(
                        handle,
                        buf.ptr,
                        buf_len,
                        &win_dummy_bytes_read,
                        overlapped,
                    )) switch (windows.GetLastError()) {
                        .IO_PENDING => break true,
                        .BROKEN_PIPE => return if (read_any_data) .closed_populated else .closed,
                        else => |err| return windows.unexpectedError(err),
                    };

                    const num_bytes_read = switch (try windowsGetReadResult(handle, overlapped, false)) {
                        .success => |n| n,
                        .closed => return if (read_any_data) .closed_populated else .closed,
                        .aborted => unreachable,
                    };

                    read_any_data = true;
                    advanceBufferEnd(r, num_bytes_read);

                    if (num_bytes_read == buf_len) {
                        // We filled the buffer, so there's probably more data available.
                        continue;
                    } else {
                        // We didn't fill the buffer, so assume we're out of data.
                        // There is no pending read.
                        break false;
                    }
                };

                if (fifo_read_pending) cancel_read: {
                    // Cancel the pending read into the FIFO.
                    _ = windows.kernel32.CancelIo(handle);

                    // We have to wait for the handle to be signalled, i.e. for the cancellation to complete.
                    switch (windows.kernel32.WaitForSingleObject(handle, windows.INFINITE)) {
                        windows.WAIT_OBJECT_0 => {},
                        windows.WAIT_FAILED => return windows.unexpectedError(windows.GetLastError()),
                        else => unreachable,
                    }

                    // If it completed before we canceled, make sure to tell the FIFO!
                    const num_bytes_read = switch (try windowsGetReadResult(handle, overlapped, true)) {
                        .success => |n| n,
                        .closed => return if (read_any_data) .closed_populated else .closed,
                        .aborted => break :cancel_read,
                    };
                    read_any_data = true;
                    advanceBufferEnd(r, num_bytes_read);
                }

                // Try to queue the 1-byte read.
                if (0 == windows.kernel32.ReadFile(
                    handle,
                    small_buf,
                    small_buf.len,
                    &win_dummy_bytes_read,
                    overlapped,
                )) switch (windows.GetLastError()) {
                    .IO_PENDING => {
                        // 1-byte read pending as intended
                        return if (read_any_data) .populated else .empty;
                    },
                    .BROKEN_PIPE => return if (read_any_data) .closed_populated else .closed,
                    else => |err| return windows.unexpectedError(err),
                };

                // We got data back this time. Write it to the FIFO and run the main loop again.
                const num_bytes_read = switch (try windowsGetReadResult(handle, overlapped, false)) {
                    .success => |n| n,
                    .closed => return if (read_any_data) .closed_populated else .closed,
                    .aborted => unreachable,
                };
                const buf = small_buf[0..num_bytes_read];
                const dest = try writableSliceGreedyAlloc(r, gpa, buf.len);
                @memcpy(dest[0..buf.len], buf);
                advanceBufferEnd(r, buf.len);
                read_any_data = true;
            }
        }

        /// Simple wrapper around `GetOverlappedResult` to determine the result of a `ReadFile` operation.
        /// If `!allow_aborted`, then `aborted` is never returned (`OPERATION_ABORTED` is considered unexpected).
        ///
        /// The `ReadFile` documentation states that the number of bytes read by an overlapped `ReadFile` must be determined using `GetOverlappedResult`, even if the
        /// operation immediately returns data:
        /// "Use NULL for [lpNumberOfBytesRead] if this is an asynchronous operation to avoid potentially
        /// erroneous results."
        /// "If `hFile` was opened with `FILE_FLAG_OVERLAPPED`, the following conditions are in effect: [...]
        /// The lpNumberOfBytesRead parameter should be set to NULL. Use the GetOverlappedResult function to
        /// get the actual number of bytes read."
        /// See: https://learn.microsoft.com/en-us/windows/win32/api/fileapi/nf-fileapi-readfile
        fn windowsGetReadResult(
            handle: windows.HANDLE,
            overlapped: *windows.OVERLAPPED,
            allow_aborted: bool,
        ) !union(enum) {
            success: u32,
            closed,
            aborted,
        } {
            var num_bytes_read: u32 = undefined;
            if (0 == windows.kernel32.GetOverlappedResult(
                handle,
                overlapped,
                &num_bytes_read,
                0,
            )) switch (windows.GetLastError()) {
                .BROKEN_PIPE => return .closed,
                .OPERATION_ABORTED => |err| if (allow_aborted) {
                    return .aborted;
                } else {
                    return windows.unexpectedError(err);
                },
                else => |err| return windows.unexpectedError(err),
            };
            return .{ .success = num_bytes_read };
        }
    };
}

/// Given an enum, returns a struct with fields of that enum, each field
/// representing an I/O stream for polling.
pub fn PollFiles(comptime StreamEnum: type) type {
<<<<<<< HEAD
    const field_names = std.meta.fieldNames(StreamEnum);
    var fields: [field_names.len]std.builtin.Type.StructField = undefined;
    for (&fields, field_names) |*field, name| {
        field.* = .{
            .name = name,
            .type = std.fs.File,
            .default_value_ptr = null,
            .is_comptime = false,
            .alignment = @alignOf(std.fs.File),
        };
    }
    return @Type(.{ .@"struct" = .{
        .layout = .auto,
        .fields = &fields,
        .decls = &.{},
        .is_tuple = false,
    } });
=======
    return @Struct(.auto, null, std.meta.fieldNames(StreamEnum), &@splat(Io.File), &@splat(.{}));
>>>>>>> a573d53a
}

test {
    _ = net;
    _ = Reader;
    _ = Writer;
<<<<<<< HEAD
    _ = tty;
=======
    _ = Evented;
    _ = Threaded;
    _ = @import("Io/test.zig");
>>>>>>> a573d53a
}

const Io = @This();

pub const net = @import("Io/net.zig");

userdata: ?*anyopaque,
vtable: *const VTable,

pub const VTable = struct {
    /// If it returns `null` it means `result` has been already populated and
    /// `await` will be a no-op.
    ///
    /// When this function returns non-null, the implementation guarantees that
    /// a unit of concurrency has been assigned to the returned task.
    ///
    /// Thread-safe.
    async: *const fn (
        /// Corresponds to `Io.userdata`.
        userdata: ?*anyopaque,
        /// The pointer of this slice is an "eager" result value.
        /// The length is the size in bytes of the result type.
        /// This pointer's lifetime expires directly after the call to this function.
        result: []u8,
        result_alignment: std.mem.Alignment,
        /// Copied and then passed to `start`.
        context: []const u8,
        context_alignment: std.mem.Alignment,
        start: *const fn (context: *const anyopaque, result: *anyopaque) void,
    ) ?*AnyFuture,
    /// Thread-safe.
    concurrent: *const fn (
        /// Corresponds to `Io.userdata`.
        userdata: ?*anyopaque,
        result_len: usize,
        result_alignment: std.mem.Alignment,
        /// Copied and then passed to `start`.
        context: []const u8,
        context_alignment: std.mem.Alignment,
        start: *const fn (context: *const anyopaque, result: *anyopaque) void,
    ) ConcurrentError!*AnyFuture,
    /// This function is only called when `async` returns a non-null value.
    ///
    /// Thread-safe.
    await: *const fn (
        /// Corresponds to `Io.userdata`.
        userdata: ?*anyopaque,
        /// The same value that was returned from `async`.
        any_future: *AnyFuture,
        /// Points to a buffer where the result is written.
        /// The length is equal to size in bytes of result type.
        result: []u8,
        result_alignment: std.mem.Alignment,
    ) void,
    /// Equivalent to `await` but initiates cancel request.
    ///
    /// This function is only called when `async` returns a non-null value.
    ///
    /// Thread-safe.
    cancel: *const fn (
        /// Corresponds to `Io.userdata`.
        userdata: ?*anyopaque,
        /// The same value that was returned from `async`.
        any_future: *AnyFuture,
        /// Points to a buffer where the result is written.
        /// The length is equal to size in bytes of result type.
        result: []u8,
        result_alignment: std.mem.Alignment,
    ) void,

    /// When this function returns, implementation guarantees that `start` has
    /// either already been called, or a unit of concurrency has been assigned
    /// to the task of calling the function.
    ///
    /// Thread-safe.
    groupAsync: *const fn (
        /// Corresponds to `Io.userdata`.
        userdata: ?*anyopaque,
        /// Owner of the spawned async task.
        group: *Group,
        /// Copied and then passed to `start`.
        context: []const u8,
        context_alignment: std.mem.Alignment,
        start: *const fn (*Group, context: *const anyopaque) void,
    ) void,
    /// Thread-safe.
    groupConcurrent: *const fn (
        /// Corresponds to `Io.userdata`.
        userdata: ?*anyopaque,
        /// Owner of the spawned async task.
        group: *Group,
        /// Copied and then passed to `start`.
        context: []const u8,
        context_alignment: std.mem.Alignment,
        start: *const fn (*Group, context: *const anyopaque) void,
    ) ConcurrentError!void,
    groupWait: *const fn (?*anyopaque, *Group, token: *anyopaque) void,
    groupCancel: *const fn (?*anyopaque, *Group, token: *anyopaque) void,

    recancel: *const fn (?*anyopaque) void,
    swapCancelProtection: *const fn (?*anyopaque, new: CancelProtection) CancelProtection,
    checkCancel: *const fn (?*anyopaque) Cancelable!void,

    /// Blocks until one of the futures from the list has a result ready, such
    /// that awaiting it will not block. Returns that index.
    select: *const fn (?*anyopaque, futures: []const *AnyFuture) Cancelable!usize,

    futexWait: *const fn (?*anyopaque, ptr: *const u32, expected: u32, Timeout) Cancelable!void,
    futexWaitUncancelable: *const fn (?*anyopaque, ptr: *const u32, expected: u32) void,
    futexWake: *const fn (?*anyopaque, ptr: *const u32, max_waiters: u32) void,

    dirCreateDir: *const fn (?*anyopaque, Dir, []const u8, Dir.Permissions) Dir.CreateDirError!void,
    dirCreateDirPath: *const fn (?*anyopaque, Dir, []const u8, Dir.Permissions) Dir.CreateDirPathError!Dir.CreatePathStatus,
    dirCreateDirPathOpen: *const fn (?*anyopaque, Dir, []const u8, Dir.Permissions, Dir.OpenOptions) Dir.CreateDirPathOpenError!Dir,
    dirOpenDir: *const fn (?*anyopaque, Dir, []const u8, Dir.OpenOptions) Dir.OpenError!Dir,
    dirStat: *const fn (?*anyopaque, Dir) Dir.StatError!Dir.Stat,
    dirStatFile: *const fn (?*anyopaque, Dir, []const u8, Dir.StatFileOptions) Dir.StatFileError!File.Stat,
    dirAccess: *const fn (?*anyopaque, Dir, []const u8, Dir.AccessOptions) Dir.AccessError!void,
    dirCreateFile: *const fn (?*anyopaque, Dir, []const u8, File.CreateFlags) File.OpenError!File,
    dirOpenFile: *const fn (?*anyopaque, Dir, []const u8, File.OpenFlags) File.OpenError!File,
    dirClose: *const fn (?*anyopaque, []const Dir) void,
    dirRead: *const fn (?*anyopaque, *Dir.Reader, []Dir.Entry) Dir.Reader.Error!usize,
    dirRealPath: *const fn (?*anyopaque, Dir, out_buffer: []u8) Dir.RealPathError!usize,
    dirRealPathFile: *const fn (?*anyopaque, Dir, path_name: []const u8, out_buffer: []u8) Dir.RealPathFileError!usize,
    dirDeleteFile: *const fn (?*anyopaque, Dir, []const u8) Dir.DeleteFileError!void,
    dirDeleteDir: *const fn (?*anyopaque, Dir, []const u8) Dir.DeleteDirError!void,
    dirRename: *const fn (?*anyopaque, old_dir: Dir, old_sub_path: []const u8, new_dir: Dir, new_sub_path: []const u8) Dir.RenameError!void,
    dirSymLink: *const fn (?*anyopaque, Dir, target_path: []const u8, sym_link_path: []const u8, Dir.SymLinkFlags) Dir.SymLinkError!void,
    dirReadLink: *const fn (?*anyopaque, Dir, sub_path: []const u8, buffer: []u8) Dir.ReadLinkError!usize,
    dirSetOwner: *const fn (?*anyopaque, Dir, ?File.Uid, ?File.Gid) Dir.SetOwnerError!void,
    dirSetFileOwner: *const fn (?*anyopaque, Dir, []const u8, ?File.Uid, ?File.Gid, Dir.SetFileOwnerOptions) Dir.SetFileOwnerError!void,
    dirSetPermissions: *const fn (?*anyopaque, Dir, Dir.Permissions) Dir.SetPermissionsError!void,
    dirSetFilePermissions: *const fn (?*anyopaque, Dir, []const u8, File.Permissions, Dir.SetFilePermissionsOptions) Dir.SetFilePermissionsError!void,
    dirSetTimestamps: *const fn (?*anyopaque, Dir, []const u8, Dir.SetTimestampsOptions) Dir.SetTimestampsError!void,
    dirHardLink: *const fn (?*anyopaque, old_dir: Dir, old_sub_path: []const u8, new_dir: Dir, new_sub_path: []const u8, Dir.HardLinkOptions) Dir.HardLinkError!void,

    fileStat: *const fn (?*anyopaque, File) File.StatError!File.Stat,
    fileLength: *const fn (?*anyopaque, File) File.LengthError!u64,
    fileClose: *const fn (?*anyopaque, []const File) void,
    fileWriteStreaming: *const fn (?*anyopaque, File, header: []const u8, data: []const []const u8, splat: usize) File.Writer.Error!usize,
    fileWritePositional: *const fn (?*anyopaque, File, header: []const u8, data: []const []const u8, splat: usize, offset: u64) File.WritePositionalError!usize,
    fileWriteFileStreaming: *const fn (?*anyopaque, File, header: []const u8, *Io.File.Reader, Io.Limit) File.Writer.WriteFileError!usize,
    fileWriteFilePositional: *const fn (?*anyopaque, File, header: []const u8, *Io.File.Reader, Io.Limit, offset: u64) File.WriteFilePositionalError!usize,
    /// Returns 0 on end of stream.
    fileReadStreaming: *const fn (?*anyopaque, File, data: []const []u8) File.Reader.Error!usize,
    /// Returns 0 on end of stream.
    fileReadPositional: *const fn (?*anyopaque, File, data: []const []u8, offset: u64) File.ReadPositionalError!usize,
    fileSeekBy: *const fn (?*anyopaque, File, relative_offset: i64) File.SeekError!void,
    fileSeekTo: *const fn (?*anyopaque, File, absolute_offset: u64) File.SeekError!void,
    fileSync: *const fn (?*anyopaque, File) File.SyncError!void,
    fileIsTty: *const fn (?*anyopaque, File) Cancelable!bool,
    fileEnableAnsiEscapeCodes: *const fn (?*anyopaque, File) File.EnableAnsiEscapeCodesError!void,
    fileSupportsAnsiEscapeCodes: *const fn (?*anyopaque, File) Cancelable!bool,
    fileSetLength: *const fn (?*anyopaque, File, u64) File.SetLengthError!void,
    fileSetOwner: *const fn (?*anyopaque, File, ?File.Uid, ?File.Gid) File.SetOwnerError!void,
    fileSetPermissions: *const fn (?*anyopaque, File, File.Permissions) File.SetPermissionsError!void,
    fileSetTimestamps: *const fn (?*anyopaque, File, File.SetTimestampsOptions) File.SetTimestampsError!void,
    fileLock: *const fn (?*anyopaque, File, File.Lock) File.LockError!void,
    fileTryLock: *const fn (?*anyopaque, File, File.Lock) File.LockError!bool,
    fileUnlock: *const fn (?*anyopaque, File) void,
    fileDowngradeLock: *const fn (?*anyopaque, File) File.DowngradeLockError!void,
    fileRealPath: *const fn (?*anyopaque, File, out_buffer: []u8) File.RealPathError!usize,

    processExecutableOpen: *const fn (?*anyopaque, File.OpenFlags) std.process.OpenExecutableError!File,
    processExecutablePath: *const fn (?*anyopaque, buffer: []u8) std.process.ExecutablePathError!usize,
    lockStderr: *const fn (?*anyopaque, buffer: []u8, ?Terminal.Mode) Cancelable!LockedStderr,
    tryLockStderr: *const fn (?*anyopaque, buffer: []u8, ?Terminal.Mode) Cancelable!?LockedStderr,
    unlockStderr: *const fn (?*anyopaque) void,
    processSetCurrentDir: *const fn (?*anyopaque, Dir) std.process.SetCurrentDirError!void,

    now: *const fn (?*anyopaque, Clock) Clock.Error!Timestamp,
    sleep: *const fn (?*anyopaque, Timeout) SleepError!void,

    netListenIp: *const fn (?*anyopaque, address: net.IpAddress, net.IpAddress.ListenOptions) net.IpAddress.ListenError!net.Server,
    netAccept: *const fn (?*anyopaque, server: net.Socket.Handle) net.Server.AcceptError!net.Stream,
    netBindIp: *const fn (?*anyopaque, address: *const net.IpAddress, options: net.IpAddress.BindOptions) net.IpAddress.BindError!net.Socket,
    netConnectIp: *const fn (?*anyopaque, address: *const net.IpAddress, options: net.IpAddress.ConnectOptions) net.IpAddress.ConnectError!net.Stream,
    netListenUnix: *const fn (?*anyopaque, *const net.UnixAddress, net.UnixAddress.ListenOptions) net.UnixAddress.ListenError!net.Socket.Handle,
    netConnectUnix: *const fn (?*anyopaque, *const net.UnixAddress) net.UnixAddress.ConnectError!net.Socket.Handle,
    netSend: *const fn (?*anyopaque, net.Socket.Handle, []net.OutgoingMessage, net.SendFlags) struct { ?net.Socket.SendError, usize },
    netReceive: *const fn (?*anyopaque, net.Socket.Handle, message_buffer: []net.IncomingMessage, data_buffer: []u8, net.ReceiveFlags, Timeout) struct { ?net.Socket.ReceiveTimeoutError, usize },
    /// Returns 0 on end of stream.
    netRead: *const fn (?*anyopaque, src: net.Socket.Handle, data: [][]u8) net.Stream.Reader.Error!usize,
    netWrite: *const fn (?*anyopaque, dest: net.Socket.Handle, header: []const u8, data: []const []const u8, splat: usize) net.Stream.Writer.Error!usize,
    netWriteFile: *const fn (?*anyopaque, net.Socket.Handle, header: []const u8, *Io.File.Reader, Io.Limit) net.Stream.Writer.WriteFileError!usize,
    netClose: *const fn (?*anyopaque, handle: []const net.Socket.Handle) void,
    netShutdown: *const fn (?*anyopaque, handle: net.Socket.Handle, how: net.ShutdownHow) net.ShutdownError!void,
    netInterfaceNameResolve: *const fn (?*anyopaque, *const net.Interface.Name) net.Interface.Name.ResolveError!net.Interface,
    netInterfaceName: *const fn (?*anyopaque, net.Interface) net.Interface.NameError!net.Interface.Name,
    netLookup: *const fn (?*anyopaque, net.HostName, *Queue(net.HostName.LookupResult), net.HostName.LookupOptions) net.HostName.LookupError!void,
};

pub const Cancelable = error{
    /// Caller has requested the async operation to stop.
    Canceled,
};

pub const UnexpectedError = error{
    /// The Operating System returned an undocumented error code.
    ///
    /// This error is in theory not possible, but it would be better
    /// to handle this error than to invoke undefined behavior.
    ///
    /// When this error code is observed, it usually means the Zig Standard
    /// Library needs a small patch to add the error code to the error set for
    /// the respective function.
    Unexpected,
};

pub const Dir = @import("Io/Dir.zig");
pub const File = @import("Io/File.zig");
pub const Terminal = @import("Io/Terminal.zig");

pub const Clock = enum {
    /// A settable system-wide clock that measures real (i.e. wall-clock)
    /// time. This clock is affected by discontinuous jumps in the system
    /// time (e.g., if the system administrator manually changes the
    /// clock), and by frequency adjustments performed by NTP and similar
    /// applications.
    ///
    /// This clock normally counts the number of seconds since 1970-01-01
    /// 00:00:00 Coordinated Universal Time (UTC) except that it ignores
    /// leap seconds; near a leap second it is typically adjusted by NTP to
    /// stay roughly in sync with UTC.
    ///
    /// Timestamps returned by implementations of this clock represent time
    /// elapsed since 1970-01-01T00:00:00Z, the POSIX/Unix epoch, ignoring
    /// leap seconds. This is colloquially known as "Unix time". If the
    /// underlying OS uses a different epoch for native timestamps (e.g.,
    /// Windows, which uses 1601-01-01) they are translated accordingly.
    real,
    /// A nonsettable system-wide clock that represents time since some
    /// unspecified point in the past.
    ///
    /// Monotonic: Guarantees that the time returned by consecutive calls
    /// will not go backwards, but successive calls may return identical
    /// (not-increased) time values.
    ///
    /// Not affected by discontinuous jumps in the system time (e.g., if
    /// the system administrator manually changes the clock), but may be
    /// affected by frequency adjustments.
    ///
    /// This clock expresses intent to **exclude time that the system is
    /// suspended**. However, implementations may be unable to satisify
    /// this, and may include that time.
    ///
    /// * On Linux, corresponds `CLOCK_MONOTONIC`.
    /// * On macOS, corresponds to `CLOCK_UPTIME_RAW`.
    awake,
    /// Identical to `awake` except it expresses intent to **include time
    /// that the system is suspended**, however, due to limitations it may
    /// behave identically to `awake`.
    ///
    /// * On Linux, corresponds `CLOCK_BOOTTIME`.
    /// * On macOS, corresponds to `CLOCK_MONOTONIC_RAW`.
    boot,
    /// Tracks the amount of CPU in user or kernel mode used by the calling
    /// process.
    cpu_process,
    /// Tracks the amount of CPU in user or kernel mode used by the calling
    /// thread.
    cpu_thread,

    pub const Error = error{UnsupportedClock} || UnexpectedError;

    /// This function is not cancelable because first of all it does not block,
    /// but more importantly, the cancelation logic itself may want to check
    /// the time.
    pub fn now(clock: Clock, io: Io) Error!Io.Timestamp {
        return io.vtable.now(io.userdata, clock);
    }

    pub const Timestamp = struct {
        raw: Io.Timestamp,
        clock: Clock,

        /// This function is not cancelable because first of all it does not block,
        /// but more importantly, the cancelation logic itself may want to check
        /// the time.
        pub fn now(io: Io, clock: Clock) Error!Clock.Timestamp {
            return .{
                .raw = try io.vtable.now(io.userdata, clock),
                .clock = clock,
            };
        }

        pub fn wait(t: Clock.Timestamp, io: Io) SleepError!void {
            return io.vtable.sleep(io.userdata, .{ .deadline = t });
        }

        pub fn durationTo(from: Clock.Timestamp, to: Clock.Timestamp) Clock.Duration {
            assert(from.clock == to.clock);
            return .{
                .raw = from.raw.durationTo(to.raw),
                .clock = from.clock,
            };
        }

        pub fn addDuration(from: Clock.Timestamp, duration: Clock.Duration) Clock.Timestamp {
            assert(from.clock == duration.clock);
            return .{
                .raw = from.raw.addDuration(duration.raw),
                .clock = from.clock,
            };
        }

        pub fn subDuration(from: Clock.Timestamp, duration: Clock.Duration) Clock.Timestamp {
            assert(from.clock == duration.clock);
            return .{
                .raw = from.raw.subDuration(duration.raw),
                .clock = from.clock,
            };
        }

        pub fn fromNow(io: Io, duration: Clock.Duration) Error!Clock.Timestamp {
            return .{
                .clock = duration.clock,
                .raw = (try duration.clock.now(io)).addDuration(duration.raw),
            };
        }

        pub fn untilNow(timestamp: Clock.Timestamp, io: Io) Error!Clock.Duration {
            const now_ts = try Clock.Timestamp.now(io, timestamp.clock);
            return timestamp.durationTo(now_ts);
        }

        pub fn durationFromNow(timestamp: Clock.Timestamp, io: Io) Error!Clock.Duration {
            const now_ts = try timestamp.clock.now(io);
            return .{
                .clock = timestamp.clock,
                .raw = now_ts.durationTo(timestamp.raw),
            };
        }

        pub fn toClock(t: Clock.Timestamp, io: Io, clock: Clock) Error!Clock.Timestamp {
            if (t.clock == clock) return t;
            const now_old = try t.clock.now(io);
            const now_new = try clock.now(io);
            const duration = now_old.durationTo(t);
            return .{
                .clock = clock,
                .raw = now_new.addDuration(duration),
            };
        }

        pub fn compare(lhs: Clock.Timestamp, op: std.math.CompareOperator, rhs: Clock.Timestamp) bool {
            assert(lhs.clock == rhs.clock);
            return std.math.compare(lhs.raw.nanoseconds, op, rhs.raw.nanoseconds);
        }
    };

    pub const Duration = struct {
        raw: Io.Duration,
        clock: Clock,

        pub fn sleep(duration: Clock.Duration, io: Io) SleepError!void {
            return io.vtable.sleep(io.userdata, .{ .duration = duration });
        }
    };
};

pub const Timestamp = struct {
    nanoseconds: i96,

    pub const zero: Timestamp = .{ .nanoseconds = 0 };

    pub fn durationTo(from: Timestamp, to: Timestamp) Duration {
        return .{ .nanoseconds = to.nanoseconds - from.nanoseconds };
    }

    pub fn addDuration(from: Timestamp, duration: Duration) Timestamp {
        return .{ .nanoseconds = from.nanoseconds + duration.nanoseconds };
    }

    pub fn subDuration(from: Timestamp, duration: Duration) Timestamp {
        return .{ .nanoseconds = from.nanoseconds - duration.nanoseconds };
    }

    pub fn withClock(t: Timestamp, clock: Clock) Clock.Timestamp {
        return .{ .raw = t, .clock = clock };
    }

    pub fn fromNanoseconds(x: i96) Timestamp {
        return .{ .nanoseconds = x };
    }

    pub fn toMilliseconds(t: Timestamp) i64 {
        return @intCast(@divTrunc(t.nanoseconds, std.time.ns_per_ms));
    }

    pub fn toSeconds(t: Timestamp) i64 {
        return @intCast(@divTrunc(t.nanoseconds, std.time.ns_per_s));
    }

    pub fn toNanoseconds(t: Timestamp) i96 {
        return t.nanoseconds;
    }

    pub fn formatNumber(t: Timestamp, w: *std.Io.Writer, n: std.fmt.Number) std.Io.Writer.Error!void {
        return w.printInt(t.nanoseconds, n.mode.base() orelse 10, n.case, .{
            .precision = n.precision,
            .width = n.width,
            .alignment = n.alignment,
            .fill = n.fill,
        });
    }
};

pub const Duration = struct {
    nanoseconds: i96,

    pub const zero: Duration = .{ .nanoseconds = 0 };
    pub const max: Duration = .{ .nanoseconds = std.math.maxInt(i96) };

    pub fn fromNanoseconds(x: i96) Duration {
        return .{ .nanoseconds = x };
    }

    pub fn fromMilliseconds(x: i64) Duration {
        return .{ .nanoseconds = @as(i96, x) * std.time.ns_per_ms };
    }

    pub fn fromSeconds(x: i64) Duration {
        return .{ .nanoseconds = @as(i96, x) * std.time.ns_per_s };
    }

    pub fn toMilliseconds(d: Duration) i64 {
        return @intCast(@divTrunc(d.nanoseconds, std.time.ns_per_ms));
    }

    pub fn toSeconds(d: Duration) i64 {
        return @intCast(@divTrunc(d.nanoseconds, std.time.ns_per_s));
    }

    pub fn toNanoseconds(d: Duration) i96 {
        return d.nanoseconds;
    }
};

/// Declares under what conditions an operation should return `error.Timeout`.
pub const Timeout = union(enum) {
    none,
    duration: Clock.Duration,
    deadline: Clock.Timestamp,

    pub const Error = error{ Timeout, UnsupportedClock };

    pub fn toDeadline(t: Timeout, io: Io) Clock.Error!?Clock.Timestamp {
        return switch (t) {
            .none => null,
            .duration => |d| try .fromNow(io, d),
            .deadline => |d| d,
        };
    }

    pub fn toDurationFromNow(t: Timeout, io: Io) Clock.Error!?Clock.Duration {
        return switch (t) {
            .none => null,
            .duration => |d| d,
            .deadline => |d| try d.durationFromNow(io),
        };
    }

    pub fn sleep(timeout: Timeout, io: Io) SleepError!void {
        return io.vtable.sleep(io.userdata, timeout);
    }
};

pub const AnyFuture = opaque {};

pub fn Future(Result: type) type {
    return struct {
        any_future: ?*AnyFuture,
        result: Result,

        /// Equivalent to `await` but places a cancellation request. This causes the task to receive
        /// `error.Canceled` from its next "cancelation point" (if any). A cancelation point is a
        /// call to a function in `Io` which can return `error.Canceled`.
        ///
        /// After cancelation of a task is requested, only the next cancelation point in that task
        /// will return `error.Canceled`: future points will not re-signal the cancelation. As such,
        /// it is usually a bug to ignore `error.Canceled`. However, to defer handling cancelation
        /// requests, see also `recancel` and `CancelProtection`.
        ///
        /// Idempotent. Not threadsafe.
        pub fn cancel(f: *@This(), io: Io) Result {
            const any_future = f.any_future orelse return f.result;
            io.vtable.cancel(io.userdata, any_future, @ptrCast(&f.result), .of(Result));
            f.any_future = null;
            return f.result;
        }

        /// Idempotent. Not threadsafe.
        pub fn await(f: *@This(), io: Io) Result {
            const any_future = f.any_future orelse return f.result;
            io.vtable.await(io.userdata, any_future, @ptrCast(&f.result), .of(Result));
            f.any_future = null;
            return f.result;
        }
    };
}

pub const Group = struct {
    state: usize,
    context: ?*anyopaque,
    /// This value indicates whether or not a group has pending tasks. `null`
    /// means there are no pending tasks, and no resources associated with the
    /// group, so `await` and `cancel` return immediately without calling the
    /// implementation. This means that `token` must be accessed atomically to
    /// avoid racing with the check in `await` and `cancel`.
    token: std.atomic.Value(?*anyopaque),

    pub const init: Group = .{ .state = 0, .context = null, .token = .init(null) };

    /// Calls `function` with `args` asynchronously. The resource spawned is
    /// owned by the group.
    ///
    /// `function` *may* be called immediately, before `async` returns.
    ///
    /// When this function returns, it is guaranteed that `function` has
    /// already been called and completed, or it has successfully been assigned
    /// a unit of concurrency.
    ///
    /// After this is called, `wait` or `cancel` must be called before the
    /// group is deinitialized.
    ///
    /// Threadsafe.
    ///
    /// See also:
    /// * `concurrent`
    /// * `Io.async`
    pub fn async(g: *Group, io: Io, function: anytype, args: std.meta.ArgsTuple(@TypeOf(function))) void {
        const Args = @TypeOf(args);
        const TypeErased = struct {
            fn start(group: *Group, context: *const anyopaque) void {
                _ = group;
                const args_casted: *const Args = @ptrCast(@alignCast(context));
                @call(.auto, function, args_casted.*);
            }
        };
        io.vtable.groupAsync(io.userdata, g, @ptrCast(&args), .of(Args), TypeErased.start);
    }

    /// Calls `function` with `args`, such that the function is not guaranteed
    /// to have returned until `wait` is called, allowing the caller to
    /// progress while waiting for any `Io` operations.
    ///
    /// The resource spawned is owned by the group; after this is called,
    /// `wait` or `cancel` must be called before the group is deinitialized.
    ///
    /// This has stronger guarantee than `async`, placing restrictions on what kind
    /// of `Io` implementations are supported. By calling `async` instead, one
    /// allows, for example, stackful single-threaded blocking I/O.
    ///
    /// Threadsafe.
    ///
    /// See also:
    /// * `async`
    /// * `Io.concurrent`
    pub fn concurrent(g: *Group, io: Io, function: anytype, args: std.meta.ArgsTuple(@TypeOf(function))) ConcurrentError!void {
        const Args = @TypeOf(args);
        const TypeErased = struct {
            fn start(group: *Group, context: *const anyopaque) void {
                _ = group;
                const args_casted: *const Args = @ptrCast(@alignCast(context));
                @call(.auto, function, args_casted.*);
            }
        };
        return io.vtable.groupConcurrent(io.userdata, g, @ptrCast(&args), .of(Args), TypeErased.start);
    }

    /// Blocks until all tasks of the group finish. During this time,
    /// cancellation requests propagate to all members of the group.
    ///
    /// Idempotent. Not threadsafe.
    ///
    /// It is safe to call this function concurrently with `Group.async` or
    /// `Group.concurrent`, provided that the group does not complete until
    /// the call to `Group.async` or `Group.concurrent` returns.
    pub fn wait(g: *Group, io: Io) void {
        const token = g.token.load(.acquire) orelse return;
        io.vtable.groupWait(io.userdata, g, token);
        assert(g.token.raw == null);
    }

    /// Equivalent to `wait` but immediately requests cancellation on all
    /// members of the group.
    ///
    /// For a description of cancelation and cancelation points, see `Future.cancel`.
    ///
    /// Idempotent. Not threadsafe.
    ///
    /// It is safe to call this function concurrently with `Group.async` or
    /// `Group.concurrent`, provided that the group does not complete until
    /// the call to `Group.async` or `Group.concurrent` returns.
    pub fn cancel(g: *Group, io: Io) void {
        const token = g.token.load(.acquire) orelse return;
        io.vtable.groupCancel(io.userdata, g, token);
        assert(g.token.raw == null);
    }
};

/// Asserts that `error.Canceled` was returned from a prior cancelation point, and "re-arms" the
/// cancelation request, so that `error.Canceled` will be returned again from the next cancelation
/// point.
///
/// For a description of cancelation and cancelation points, see `Future.cancel`.
pub fn recancel(io: Io) void {
    io.vtable.recancel(io.userdata);
}

/// In rare cases, it is desirable to completely block cancelation notification, so that a region
/// of code can run uninterrupted before `error.Canceled` is potentially observed. Therefore, every
/// task has a "cancel protection" state which indicates whether or not `Io` functions can introduce
/// cancelation points.
///
/// To modify a task's cancel protection state, see `swapCancelProtection`.
///
/// For a description of cancelation and cancelation points, see `Future.cancel`.
pub const CancelProtection = enum {
    /// Any call to an `Io` function with `error.Canceled` in its error set is a cancelation point.
    ///
    /// This is the default state, which all tasks are created in.
    unblocked,
    /// No `Io` function introduces a cancelation point (`error.Canceled` will never be returned).
    blocked,
};
/// Updates the current task's cancel protection state (see `CancelProtection`).
///
/// The typical usage for this function is to protect a block of code from cancelation:
/// ```
/// const old_cancel_protect = io.swapCancelProtection(.blocked);
/// defer _ = io.swapCancelProtection(old_cancel_protect);
/// doSomeWork() catch |err| switch (err) {
///     error.Canceled => unreachable,
/// };
/// ```
///
/// For a description of cancelation and cancelation points, see `Future.cancel`.
pub fn swapCancelProtection(io: Io, new: CancelProtection) CancelProtection {
    return io.vtable.swapCancelProtection(io.userdata, new);
}

/// This function acts as a pure cancelation point (subject to protection; see `CancelProtection`)
/// and does nothing else. In other words, it returns `error.Canceled` if there is an outstanding
/// non-blocked cancelation request, but otherwise is a no-op.
///
/// It is rarely necessary to call this function. The primary use case is in long-running CPU-bound
/// tasks which may need to respond to cancelation before completing. Short tasks, or those which
/// perform other `Io` operations (and hence have other cancelation points), will typically already
/// respond quickly to cancelation requests.
///
/// For a description of cancelation and cancelation points, see `Future.cancel`.
pub fn checkCancel(io: Io) Cancelable!void {
    return io.vtable.checkCancel(io.userdata);
}

pub fn Select(comptime U: type) type {
    return struct {
        io: Io,
        group: Group,
        queue: Queue(U),
        outstanding: usize,

        const S = @This();

        pub const Union = U;

        pub const Field = std.meta.FieldEnum(U);

        pub fn init(io: Io, buffer: []U) S {
            return .{
                .io = io,
                .queue = .init(buffer),
                .group = .init,
                .outstanding = 0,
            };
        }

        /// Calls `function` with `args` asynchronously. The resource spawned is
        /// owned by the select.
        ///
        /// `function` must have return type matching the `field` field of `Union`.
        ///
        /// `function` *may* be called immediately, before `async` returns.
        ///
        /// When this function returns, it is guaranteed that `function` has
        /// already been called and completed, or it has successfully been
        /// assigned a unit of concurrency.
        ///
        /// After this is called, `wait` or `cancel` must be called before the
        /// select is deinitialized.
        ///
        /// Threadsafe.
        ///
        /// Related:
        /// * `Io.async`
        /// * `Group.async`
        pub fn async(
            s: *S,
            comptime field: Field,
            function: anytype,
            args: std.meta.ArgsTuple(@TypeOf(function)),
        ) void {
            const Args = @TypeOf(args);
            const TypeErased = struct {
                fn start(group: *Group, context: *const anyopaque) void {
                    const args_casted: *const Args = @ptrCast(@alignCast(context));
                    const unerased_select: *S = @fieldParentPtr("group", group);
                    const elem = @unionInit(U, @tagName(field), @call(.auto, function, args_casted.*));
                    unerased_select.queue.putOneUncancelable(unerased_select.io, elem) catch |err| switch (err) {
                        error.Closed => unreachable,
                    };
                }
            };
            _ = @atomicRmw(usize, &s.outstanding, .Add, 1, .monotonic);
            s.io.vtable.groupAsync(s.io.userdata, &s.group, @ptrCast(&args), .of(Args), TypeErased.start);
        }

        /// Blocks until another task of the select finishes.
        ///
        /// Asserts there is at least one more `outstanding` task.
        ///
        /// Not threadsafe.
        pub fn wait(s: *S) Cancelable!U {
            s.outstanding -= 1;
            return s.queue.getOne(s.io) catch |err| switch (err) {
                error.Canceled => |e| return e,
                error.Closed => unreachable,
            };
        }

        /// Equivalent to `wait` but requests cancellation on all remaining
        /// tasks owned by the select.
        ///
        /// For a description of cancelation and cancelation points, see `Future.cancel`.
        ///
        /// It is illegal to call `wait` after this.
        ///
        /// Idempotent. Not threadsafe.
        pub fn cancel(s: *S) void {
            s.outstanding = 0;
            s.group.cancel(s.io);
        }
    };
}

/// Atomically checks if the value at `ptr` equals `expected`, and if so, blocks until either:
///
/// * a matching (same `ptr` argument) `futexWake` call occurs, or
/// * a spurious ("random") wakeup occurs.
///
/// Typically, `futexWake` should be called immediately after updating the value at `ptr.*`, to
/// unblock tasks using `futexWait` to wait for the value to change from what it previously was.
///
/// The caller is responsible for identifying spurious wakeups if necessary, typically by checking
/// the value at `ptr.*`.
///
/// Asserts that `T` is 4 bytes in length and has a well-defined layout with no padding bits.
pub fn futexWait(io: Io, comptime T: type, ptr: *align(@alignOf(u32)) const T, expected: T) Cancelable!void {
    return futexWaitTimeout(io, T, ptr, expected, .none);
}
/// Same as `futexWait`, except also unblocks if `timeout` expires. As with `futexWait`, spurious
/// wakeups are possible. It remains the caller's responsibility to differentiate between these
/// three possible wake-up reasons if necessary.
pub fn futexWaitTimeout(io: Io, comptime T: type, ptr: *align(@alignOf(u32)) const T, expected: T, timeout: Timeout) Cancelable!void {
    const expected_int: u32 = switch (@typeInfo(T)) {
        .@"enum" => @bitCast(@intFromEnum(expected)),
        else => @bitCast(expected),
    };
    return io.vtable.futexWait(io.userdata, @ptrCast(ptr), expected_int, timeout);
}
/// Same as `futexWait`, except does not introduce a cancelation point.
///
/// For a description of cancelation and cancelation points, see `Future.cancel`.
pub fn futexWaitUncancelable(io: Io, comptime T: type, ptr: *align(@alignOf(u32)) const T, expected: T) void {
    const expected_int: u32 = switch (@typeInfo(T)) {
        .@"enum" => @bitCast(@intFromEnum(expected)),
        else => @bitCast(expected),
    };
    io.vtable.futexWaitUncancelable(io.userdata, @ptrCast(ptr), expected_int);
}
/// Unblocks pending futex waits on `ptr`, up to a limit of `max_waiters` calls.
pub fn futexWake(io: Io, comptime T: type, ptr: *align(@alignOf(u32)) const T, max_waiters: u32) void {
    comptime assert(@sizeOf(T) == @sizeOf(u32));
    if (max_waiters == 0) return;
    return io.vtable.futexWake(io.userdata, @ptrCast(ptr), max_waiters);
}

pub const Mutex = struct {
    state: std.atomic.Value(State),

    pub const init: Mutex = .{ .state = .init(.unlocked) };

    const State = enum(u32) {
        unlocked,
        locked_once,
        contended,
    };

    pub fn tryLock(m: *Mutex) bool {
        switch (m.state.cmpxchgWeak(
            .unlocked,
            .locked_once,
            .acquire,
            .monotonic,
        ) orelse return true) {
            .unlocked => unreachable,
            .locked_once, .contended => return false,
        }
    }

    pub fn lock(m: *Mutex, io: Io) Cancelable!void {
        const initial_state = m.state.cmpxchgWeak(
            .unlocked,
            .locked_once,
            .acquire,
            .monotonic,
        ) orelse {
            @branchHint(.likely);
            return;
        };
        if (initial_state == .contended) {
            try io.futexWait(State, &m.state.raw, .contended);
        }
        while (m.state.swap(.contended, .acquire) != .unlocked) {
            try io.futexWait(State, &m.state.raw, .contended);
        }
    }

    /// Same as `lock`, except does not introduce a cancelation point.
    ///
    /// For a description of cancelation and cancelation points, see `Future.cancel`.
    pub fn lockUncancelable(m: *Mutex, io: Io) void {
        const initial_state = m.state.cmpxchgWeak(
            .unlocked,
            .locked_once,
            .acquire,
            .monotonic,
        ) orelse {
            @branchHint(.likely);
            return;
        };
        if (initial_state == .contended) {
            io.futexWaitUncancelable(State, &m.state.raw, .contended);
        }
        while (m.state.swap(.contended, .acquire) != .unlocked) {
            io.futexWaitUncancelable(State, &m.state.raw, .contended);
        }
    }

    pub fn unlock(m: *Mutex, io: Io) void {
        switch (m.state.swap(.unlocked, .release)) {
            .unlocked => unreachable,
            .locked_once => {},
            .contended => {
                @branchHint(.unlikely);
                io.futexWake(State, &m.state.raw, 1);
            },
        }
    }
};

pub const Condition = struct {
    state: std.atomic.Value(State),
    /// Incremented whenever the condition is signaled
    epoch: std.atomic.Value(u32),

    const State = packed struct(u32) {
        waiters: u16,
        signals: u16,
    };

    pub const init: Condition = .{
        .state = .init(.{ .waiters = 0, .signals = 0 }),
        .epoch = .init(0),
    };

    pub fn wait(cond: *Condition, io: Io, mutex: *Mutex) Cancelable!void {
        try waitInner(cond, io, mutex, false);
    }

    /// Same as `wait`, except does not introduce a cancelation point.
    ///
    /// For a description of cancelation and cancelation points, see `Future.cancel`.
    pub fn waitUncancelable(cond: *Condition, io: Io, mutex: *Mutex) void {
        waitInner(cond, io, mutex, true) catch |err| switch (err) {
            error.Canceled => unreachable,
        };
    }

    fn waitInner(cond: *Condition, io: Io, mutex: *Mutex, uncancelable: bool) Cancelable!void {
        var epoch = cond.epoch.load(.acquire); // `.acquire` to ensure ordered before state load

        {
            const prev_state = cond.state.fetchAdd(.{ .waiters = 1, .signals = 0 }, .monotonic);
            assert(prev_state.waiters < math.maxInt(u16)); // overflow caused by too many waiters
        }

        mutex.unlock(io);
        defer mutex.lockUncancelable(io);

        while (true) {
            const result = if (uncancelable)
                io.futexWaitUncancelable(u32, &cond.epoch.raw, epoch)
            else
                io.futexWait(u32, &cond.epoch.raw, epoch);

            epoch = cond.epoch.load(.acquire); // `.acquire` to ensure ordered before `state` laod

            // Even on error, try to consume a pending signal first. Otherwise a race might
            // cause a signal to get stuck in the state with no corresponding waiter.
            {
                var prev_state = cond.state.load(.monotonic);
                while (prev_state.signals > 0) {
                    prev_state = cond.state.cmpxchgWeak(prev_state, .{
                        .waiters = prev_state.waiters - 1,
                        .signals = prev_state.signals - 1,
                    }, .acquire, .monotonic) orelse {
                        // We successfully consumed a signal.
                        return;
                    };
                }
            }

            // There are no more signals available; this was a spurious wakeup or an error. If it
            // was an error, we will remove ourselves as a waiter and return that error. Otherwise,
            // we'll loop back to the futex wait.
            result catch |err| {
                const prev_state = cond.state.fetchSub(.{ .waiters = 1, .signals = 0 }, .monotonic);
                assert(prev_state.waiters > 0); // underflow caused by illegal state
                return err;
            };
        }
    }

    pub fn signal(cond: *Condition, io: Io) void {
        var prev_state = cond.state.load(.monotonic);
        while (prev_state.waiters > prev_state.signals) {
            @branchHint(.unlikely);
            prev_state = cond.state.cmpxchgWeak(prev_state, .{
                .waiters = prev_state.waiters,
                .signals = prev_state.signals + 1,
            }, .release, .monotonic) orelse {
                // Update the epoch to tell the waiting threads that there are new signals for them.
                // Note that a waiting thread could miss a take if *exactly* (1<<32)-1 wakes happen
                // between it observing the epoch and sleeping on it, but this is extraordinarily
                // unlikely due to the precise number of calls required.
                _ = cond.epoch.fetchAdd(1, .release); // `.release` to ensure ordered after `state` update
                io.futexWake(u32, &cond.epoch.raw, 1);
                return;
            };
        }
    }

    pub fn broadcast(cond: *Condition, io: Io) void {
        var prev_state = cond.state.load(.monotonic);
        while (prev_state.waiters > prev_state.signals) {
            @branchHint(.unlikely);
            prev_state = cond.state.cmpxchgWeak(prev_state, .{
                .waiters = prev_state.waiters,
                .signals = prev_state.waiters,
            }, .release, .monotonic) orelse {
                // Update the epoch to tell the waiting threads that there are new signals for them.
                // Note that a waiting thread could miss a take if *exactly* (1<<32)-1 wakes happen
                // between it observing the epoch and sleeping on it, but this is extraordinarily
                // unlikely due to the precise number of calls required.
                _ = cond.epoch.fetchAdd(1, .release); // `.release` to ensure ordered after `state` update
                io.futexWake(u32, &cond.epoch.raw, prev_state.waiters - prev_state.signals);
                return;
            };
        }
    }
};

/// Logical boolean flag which can be set and unset and supports a "wait until set" operation.
pub const Event = enum(u32) {
    unset,
    waiting,
    is_set,

    /// Returns whether the logical boolean is `true`.
    pub fn isSet(event: *const Event) bool {
        return switch (@atomicLoad(Event, event, .acquire)) {
            .unset, .waiting => false,
            .is_set => true,
        };
    }

    /// Blocks until the logical boolean is `true`.
    pub fn wait(event: *Event, io: Io) Io.Cancelable!void {
        if (@cmpxchgStrong(Event, event, .unset, .waiting, .acquire, .acquire)) |prev| switch (prev) {
            .unset => unreachable,
            .waiting => {},
            .is_set => return,
        };
        errdefer {
            // Ideally we would restore the event back to `.unset` instead of `.waiting`, but there
            // might be other threads waiting on the event. In theory we could track the *number* of
            // waiting threads in the unused bits of the `Event`, but that has its own problem: the
            // waiters would wake up when a *new waiter* was added. So it's easiest to just leave
            // the state at `.waiting`---at worst it causes one redundant call to `futexWake`.
        }
        while (true) {
            try io.futexWait(Event, event, .waiting);
            switch (@atomicLoad(Event, event, .acquire)) {
                .unset => unreachable, // `reset` called before pending `wait` returned
                .waiting => continue,
                .is_set => return,
            }
        }
    }

    /// Same as `wait`, except does not introduce a cancelation point.
    ///
    /// For a description of cancelation and cancelation points, see `Future.cancel`.
    pub fn waitUncancelable(event: *Event, io: Io) void {
        if (@cmpxchgStrong(Event, event, .unset, .waiting, .acquire, .acquire)) |prev| switch (prev) {
            .unset => unreachable,
            .waiting => {},
            .is_set => return,
        };
        while (true) {
            io.futexWaitUncancelable(Event, event, .waiting);
            switch (@atomicLoad(Event, event, .acquire)) {
                .unset => unreachable, // `reset` called before pending `wait` returned
                .waiting => continue,
                .is_set => return,
            }
        }
    }

    pub const WaitTimeoutError = error{Timeout} || Cancelable;

    /// Blocks the calling thread until either the logical boolean is set, the timeout expires, or a
    /// spurious wakeup occurs. If the timeout expires or a spurious wakeup occurs, `error.Timeout`
    /// is returned.
    pub fn waitTimeout(event: *Event, io: Io, timeout: Timeout) WaitTimeoutError!void {
        if (@cmpxchgStrong(Event, event, .unset, .waiting, .acquire, .acquire)) |prev| switch (prev) {
            .unset => unreachable,
            .waiting => assert(!builtin.single_threaded), // invalid state
            .is_set => return,
        };
        errdefer {
            // Ideally we would restore the event back to `.unset` instead of `.waiting`, but there
            // might be other threads waiting on the event. In theory we could track the *number* of
            // waiting threads in the unused bits of the `Event`, but that has its own problem: the
            // waiters would wake up when a *new waiter* was added. So it's easiest to just leave
            // the state at `.waiting`---at worst it causes one redundant call to `futexWake`.
        }
        try io.futexWaitTimeout(Event, event, .waiting, timeout);
        switch (@atomicLoad(Event, event, .acquire)) {
            .unset => unreachable, // `reset` called before pending `wait` returned
            .waiting => return error.Timeout,
            .is_set => return,
        }
    }

    /// Sets the logical boolean to true, and hence unblocks any pending calls to `wait`. The
    /// logical boolean remains true until `reset` is called, so future calls to `set` have no
    /// semantic effect.
    ///
    /// Any memory accesses prior to a `set` call are "released", so that if this `set` call causes
    /// `isSet` to return `true` or a wait to finish, those tasks will be able to observe those
    /// memory accesses.
    pub fn set(e: *Event, io: Io) void {
        switch (@atomicRmw(Event, e, .Xchg, .is_set, .release)) {
            .unset, .is_set => {},
            .waiting => io.futexWake(Event, e, std.math.maxInt(u32)),
        }
    }

    /// Sets the logical boolean to false.
    ///
    /// Assumes that there is no pending call to `wait` or `waitUncancelable`.
    ///
    /// However, concurrent calls to `isSet`, `set`, and `reset` are allowed.
    pub fn reset(e: *Event) void {
        @atomicStore(Event, e, .unset, .monotonic);
    }
};

pub const QueueClosedError = error{Closed};

pub const TypeErasedQueue = struct {
    mutex: Mutex,
    closed: bool,

    /// Ring buffer. This data is logically *after* queued getters.
    buffer: []u8,
    start: usize,
    len: usize,

    putters: std.DoublyLinkedList,
    getters: std.DoublyLinkedList,

    const Put = struct {
        remaining: []const u8,
        needed: usize,
        condition: Condition,
        node: std.DoublyLinkedList.Node,
    };

    const Get = struct {
        remaining: []u8,
        needed: usize,
        condition: Condition,
        node: std.DoublyLinkedList.Node,
    };

    pub fn init(buffer: []u8) TypeErasedQueue {
        return .{
            .mutex = .init,
            .closed = false,
            .buffer = buffer,
            .start = 0,
            .len = 0,
            .putters = .{},
            .getters = .{},
        };
    }

    pub fn close(q: *TypeErasedQueue, io: Io) void {
        q.mutex.lockUncancelable(io);
        defer q.mutex.unlock(io);
        q.closed = true;
        {
            var it = q.getters.first;
            while (it) |node| : (it = node.next) {
                const getter: *Get = @alignCast(@fieldParentPtr("node", node));
                getter.condition.signal(io);
            }
        }
        {
            var it = q.putters.first;
            while (it) |node| : (it = node.next) {
                const putter: *Put = @alignCast(@fieldParentPtr("node", node));
                putter.condition.signal(io);
            }
        }
    }

    pub fn put(q: *TypeErasedQueue, io: Io, elements: []const u8, min: usize) (QueueClosedError || Cancelable)!usize {
        assert(elements.len >= min);
        if (elements.len == 0) return 0;
        try q.mutex.lock(io);
        defer q.mutex.unlock(io);
        return q.putLocked(io, elements, min, false);
    }

    /// Same as `put`, except does not introduce a cancelation point.
    ///
    /// For a description of cancelation and cancelation points, see `Future.cancel`.
    pub fn putUncancelable(q: *TypeErasedQueue, io: Io, elements: []const u8, min: usize) QueueClosedError!usize {
        assert(elements.len >= min);
        if (elements.len == 0) return 0;
        q.mutex.lockUncancelable(io);
        defer q.mutex.unlock(io);
        return q.putLocked(io, elements, min, true) catch |err| switch (err) {
            error.Canceled => unreachable,
            error.Closed => |e| return e,
        };
    }

    fn puttableSlice(q: *const TypeErasedQueue) ?[]u8 {
        const unwrapped_index = q.start + q.len;
        const wrapped_index, const overflow = @subWithOverflow(unwrapped_index, q.buffer.len);
        const slice = switch (overflow) {
            1 => q.buffer[unwrapped_index..],
            0 => q.buffer[wrapped_index..q.start],
        };
        return if (slice.len > 0) slice else null;
    }

    fn putLocked(q: *TypeErasedQueue, io: Io, elements: []const u8, target: usize, uncancelable: bool) (QueueClosedError || Cancelable)!usize {
        // A closed queue cannot be added to, even if there is space in the buffer.
        if (q.closed) return error.Closed;

        // Getters have first priority on the data, and only when the getters
        // queue is empty do we start populating the buffer.

        // The number of elements we add immediately, before possibly blocking.
        var n: usize = 0;

        while (q.getters.popFirst()) |getter_node| {
            const getter: *Get = @alignCast(@fieldParentPtr("node", getter_node));
            const copy_len = @min(getter.remaining.len, elements.len - n);
            assert(copy_len > 0);
            @memcpy(getter.remaining[0..copy_len], elements[n..][0..copy_len]);
            getter.remaining = getter.remaining[copy_len..];
            getter.needed -|= copy_len;
            n += copy_len;
            if (getter.needed == 0) {
                getter.condition.signal(io);
            } else {
                assert(n == elements.len); // we didn't have enough elements for the getter
                q.getters.prepend(getter_node);
            }
            if (n == elements.len) return elements.len;
        }

        while (q.puttableSlice()) |slice| {
            const copy_len = @min(slice.len, elements.len - n);
            assert(copy_len > 0);
            @memcpy(slice[0..copy_len], elements[n..][0..copy_len]);
            q.len += copy_len;
            n += copy_len;
            if (n == elements.len) return elements.len;
        }

        // Don't block if we hit the target.
        if (n >= target) return n;

        var pending: Put = .{
            .remaining = elements[n..],
            .needed = target - n,
            .condition = .init,
            .node = .{},
        };
        q.putters.append(&pending.node);
        defer if (pending.needed > 0) q.putters.remove(&pending.node);

        while (pending.needed > 0 and !q.closed) {
            if (uncancelable) {
                pending.condition.waitUncancelable(io, &q.mutex);
                continue;
            }
            pending.condition.wait(io, &q.mutex) catch |err| switch (err) {
                error.Canceled => if (pending.remaining.len == elements.len) {
                    // Canceled while waiting, and appended no elements.
                    return error.Canceled;
                } else {
                    // Canceled while waiting, but appended some elements, so report those first.
                    io.recancel();
                    return elements.len - pending.remaining.len;
                },
            };
        }
        if (pending.remaining.len == elements.len) {
            // The queue was closed while we were waiting. We appended no elements.
            assert(q.closed);
            return error.Closed;
        }
        return elements.len - pending.remaining.len;
    }

    pub fn get(q: *TypeErasedQueue, io: Io, buffer: []u8, min: usize) (QueueClosedError || Cancelable)!usize {
        assert(buffer.len >= min);
        if (buffer.len == 0) return 0;
        try q.mutex.lock(io);
        defer q.mutex.unlock(io);
        return q.getLocked(io, buffer, min, false);
    }

    /// Same as `get`, except does not introduce a cancelation point.
    ///
    /// For a description of cancelation and cancelation points, see `Future.cancel`.
    pub fn getUncancelable(q: *TypeErasedQueue, io: Io, buffer: []u8, min: usize) QueueClosedError!usize {
        assert(buffer.len >= min);
        if (buffer.len == 0) return 0;
        q.mutex.lockUncancelable(io);
        defer q.mutex.unlock(io);
        return q.getLocked(io, buffer, min, true) catch |err| switch (err) {
            error.Canceled => unreachable,
            error.Closed => |e| return e,
        };
    }

    fn gettableSlice(q: *const TypeErasedQueue) ?[]const u8 {
        const overlong_slice = q.buffer[q.start..];
        const slice = overlong_slice[0..@min(overlong_slice.len, q.len)];
        return if (slice.len > 0) slice else null;
    }

    fn getLocked(q: *TypeErasedQueue, io: Io, buffer: []u8, target: usize, uncancelable: bool) (QueueClosedError || Cancelable)!usize {
        // The ring buffer gets first priority, then data should come from any
        // queued putters, then finally the ring buffer should be filled with
        // data from putters so they can be resumed.

        // The number of elements we received immediately, before possibly blocking.
        var n: usize = 0;

        while (q.gettableSlice()) |slice| {
            const copy_len = @min(slice.len, buffer.len - n);
            assert(copy_len > 0);
            @memcpy(buffer[n..][0..copy_len], slice[0..copy_len]);
            q.start += copy_len;
            if (q.buffer.len - q.start == 0) q.start = 0;
            q.len -= copy_len;
            n += copy_len;
            if (n == buffer.len) {
                q.fillRingBufferFromPutters(io);
                return buffer.len;
            }
        }

        // Copy directly from putters into buffer.
        while (q.putters.popFirst()) |putter_node| {
            const putter: *Put = @alignCast(@fieldParentPtr("node", putter_node));
            const copy_len = @min(putter.remaining.len, buffer.len - n);
            assert(copy_len > 0);
            @memcpy(buffer[n..][0..copy_len], putter.remaining[0..copy_len]);
            putter.remaining = putter.remaining[copy_len..];
            putter.needed -|= copy_len;
            n += copy_len;
            if (putter.needed == 0) {
                putter.condition.signal(io);
            } else {
                assert(n == buffer.len); // we didn't have enough space for the putter
                q.putters.prepend(putter_node);
            }
            if (n == buffer.len) {
                q.fillRingBufferFromPutters(io);
                return buffer.len;
            }
        }

        // No need to call `fillRingBufferFromPutters` from this point onwards,
        // because we emptied the ring buffer *and* the putter queue!

        // Don't block if we hit the target or if the queue is closed. Return how
        // many elements we could get immediately, unless the queue was closed and
        // empty, in which case report `error.Closed`.
        if (n == 0 and q.closed) return error.Closed;
        if (n >= target or q.closed) return n;

        var pending: Get = .{
            .remaining = buffer[n..],
            .needed = target - n,
            .condition = .init,
            .node = .{},
        };
        q.getters.append(&pending.node);
        defer if (pending.needed > 0) q.getters.remove(&pending.node);

        while (pending.needed > 0 and !q.closed) {
            if (uncancelable) {
                pending.condition.waitUncancelable(io, &q.mutex);
                continue;
            }
            pending.condition.wait(io, &q.mutex) catch |err| switch (err) {
                error.Canceled => if (pending.remaining.len == buffer.len) {
                    // Canceled while waiting, and received no elements.
                    return error.Canceled;
                } else {
                    // Canceled while waiting, but received some elements, so report those first.
                    io.recancel();
                    return buffer.len - pending.remaining.len;
                },
            };
        }
        if (pending.remaining.len == buffer.len) {
            // The queue was closed while we were waiting. We received no elements.
            assert(q.closed);
            return error.Closed;
        }
        return buffer.len - pending.remaining.len;
    }

    /// Called when there is nonzero space available in the ring buffer and
    /// potentially putters waiting. The mutex is already held and the task is
    /// to copy putter data to the ring buffer and signal any putters whose
    /// buffers been fully copied.
    fn fillRingBufferFromPutters(q: *TypeErasedQueue, io: Io) void {
        while (q.putters.popFirst()) |putter_node| {
            const putter: *Put = @alignCast(@fieldParentPtr("node", putter_node));
            while (q.puttableSlice()) |slice| {
                const copy_len = @min(slice.len, putter.remaining.len);
                assert(copy_len > 0);
                @memcpy(slice[0..copy_len], putter.remaining[0..copy_len]);
                q.len += copy_len;
                putter.remaining = putter.remaining[copy_len..];
                putter.needed -|= copy_len;
                if (putter.needed == 0) {
                    putter.condition.signal(io);
                    break;
                }
            } else {
                q.putters.prepend(putter_node);
                break;
            }
        }
    }
};

/// Many producer, many consumer, thread-safe, runtime configurable buffer size.
/// When buffer is empty, consumers suspend and are resumed by producers.
/// When buffer is full, producers suspend and are resumed by consumers.
pub fn Queue(Elem: type) type {
    return struct {
        type_erased: TypeErasedQueue,

        pub fn init(buffer: []Elem) @This() {
            return .{ .type_erased = .init(@ptrCast(buffer)) };
        }

        pub fn close(q: *@This(), io: Io) void {
            q.type_erased.close(io);
        }

        /// Appends elements to the end of the queue, potentially blocking if
        /// there is insufficient capacity. Returns when any one of the
        /// following conditions is satisfied:
        ///
        /// * At least `target` elements have been added to the queue
        /// * The queue is closed
        /// * The current task is canceled
        ///
        /// Returns how many of `elements` have been added to the queue, if any.
        /// If an error is returned, no elements have been added.
        ///
        /// If the queue is closed or the task is canceled, but some items were
        /// already added before the closure or cancelation, then `put` may
        /// return a number lower than `target`, in which case future calls are
        /// guaranteed to return `error.Canceled` or `error.Closed`.
        ///
        /// A return value of 0 is only possible if `target` is 0, in which case
        /// the call is guaranteed to queue as many of `elements` as is possible
        /// *without* blocking.
        ///
        /// Asserts that `elements.len >= target`.
        pub fn put(q: *@This(), io: Io, elements: []const Elem, target: usize) (QueueClosedError || Cancelable)!usize {
            return @divExact(try q.type_erased.put(io, @ptrCast(elements), target * @sizeOf(Elem)), @sizeOf(Elem));
        }

        /// Same as `put` but blocks until all elements have been added to the queue.
        ///
        /// If the queue is closed or canceled, `error.Closed` or `error.Canceled`
        /// is returned, and it is unspecified how many, if any, of `elements` were
        /// added to the queue prior to cancelation or closure.
        pub fn putAll(q: *@This(), io: Io, elements: []const Elem) (QueueClosedError || Cancelable)!void {
            const n = try q.put(io, elements, elements.len);
            if (n != elements.len) {
                _ = try q.put(io, elements[n..], elements.len - n);
                unreachable; // partial `put` implies queue was closed or we were canceled
            }
        }

        /// Same as `put`, except does not introduce a cancelation point.
        ///
        /// For a description of cancelation and cancelation points, see `Future.cancel`.
        pub fn putUncancelable(q: *@This(), io: Io, elements: []const Elem, min: usize) QueueClosedError!usize {
            return @divExact(try q.type_erased.putUncancelable(io, @ptrCast(elements), min * @sizeOf(Elem)), @sizeOf(Elem));
        }

        /// Appends `item` to the end of the queue, blocking if the queue is full.
        pub fn putOne(q: *@This(), io: Io, item: Elem) (QueueClosedError || Cancelable)!void {
            assert(try q.put(io, &.{item}, 1) == 1);
        }

        /// Same as `putOne`, except does not introduce a cancelation point.
        ///
        /// For a description of cancelation and cancelation points, see `Future.cancel`.
        pub fn putOneUncancelable(q: *@This(), io: Io, item: Elem) QueueClosedError!void {
            assert(try q.putUncancelable(io, &.{item}, 1) == 1);
        }

        /// Receives elements from the beginning of the queue, potentially blocking
        /// if there are insufficient elements currently in the queue. Returns when
        /// any one of the following conditions is satisfied:
        ///
        /// * At least `target` elements have been received from the queue
        /// * The queue is closed and contains no buffered elements
        /// * The current task is canceled
        ///
        /// Returns how many elements of `buffer` have been populated, if any.
        /// If an error is returned, no elements have been populated.
        ///
        /// If the queue is closed or the task is canceled, but some items were
        /// already received before the closure or cancelation, then `get` may
        /// return a number lower than `target`, in which case future calls are
        /// guaranteed to return `error.Canceled` or `error.Closed`.
        ///
        /// A return value of 0 is only possible if `target` is 0, in which case
        /// the call is guaranteed to fill as much of `buffer` as is possible
        /// *without* blocking.
        ///
        /// Asserts that `buffer.len >= target`.
        pub fn get(q: *@This(), io: Io, buffer: []Elem, target: usize) (QueueClosedError || Cancelable)!usize {
            return @divExact(try q.type_erased.get(io, @ptrCast(buffer), target * @sizeOf(Elem)), @sizeOf(Elem));
        }

        /// Same as `get`, except does not introduce a cancelation point.
        ///
        /// For a description of cancelation and cancelation points, see `Future.cancel`.
        pub fn getUncancelable(q: *@This(), io: Io, buffer: []Elem, min: usize) QueueClosedError!usize {
            return @divExact(try q.type_erased.getUncancelable(io, @ptrCast(buffer), min * @sizeOf(Elem)), @sizeOf(Elem));
        }

        /// Receives one element from the beginning of the queue, blocking if the queue is empty.
        pub fn getOne(q: *@This(), io: Io) (QueueClosedError || Cancelable)!Elem {
            var buf: [1]Elem = undefined;
            assert(try q.get(io, &buf, 1) == 1);
            return buf[0];
        }

        /// Same as `getOne`, except does not introduce a cancelation point.
        ///
        /// For a description of cancelation and cancelation points, see `Future.cancel`.
        pub fn getOneUncancelable(q: *@This(), io: Io) QueueClosedError!Elem {
            var buf: [1]Elem = undefined;
            assert(try q.getUncancelable(io, &buf, 1) == 1);
            return buf[0];
        }

        /// Returns buffer length in `Elem` units.
        pub fn capacity(q: *const @This()) usize {
            return @divExact(q.type_erased.buffer.len, @sizeOf(Elem));
        }
    };
}

/// Calls `function` with `args`, such that the return value of the function is
/// not guaranteed to be available until `await` is called.
///
/// `function` *may* be called immediately, before `async` returns. This has
/// weaker guarantees than `concurrent`, making more portable and reusable.
///
/// When this function returns, it is guaranteed that `function` has already
/// been called and completed, or it has successfully been assigned a unit of
/// concurrency.
///
/// See also:
/// * `Group`
pub fn async(
    io: Io,
    function: anytype,
    args: std.meta.ArgsTuple(@TypeOf(function)),
) Future(@typeInfo(@TypeOf(function)).@"fn".return_type.?) {
    const Result = @typeInfo(@TypeOf(function)).@"fn".return_type.?;
    const Args = @TypeOf(args);
    const TypeErased = struct {
        fn start(context: *const anyopaque, result: *anyopaque) void {
            const args_casted: *const Args = @ptrCast(@alignCast(context));
            const result_casted: *Result = @ptrCast(@alignCast(result));
            result_casted.* = @call(.auto, function, args_casted.*);
        }
    };
    var future: Future(Result) = undefined;
    future.any_future = io.vtable.async(
        io.userdata,
        @ptrCast(&future.result),
        .of(Result),
        @ptrCast(&args),
        .of(Args),
        TypeErased.start,
    );
    return future;
}

pub const ConcurrentError = error{
    /// May occur due to a temporary condition such as resource exhaustion, or
    /// to the Io implementation not supporting concurrency.
    ConcurrencyUnavailable,
};

/// Calls `function` with `args`, such that the return value of the function is
/// not guaranteed to be available until `await` is called, allowing the caller
/// to progress while waiting for any `Io` operations.
///
/// This has stronger guarantee than `async`, placing restrictions on what kind
/// of `Io` implementations are supported. By calling `async` instead, one
/// allows, for example, stackful single-threaded blocking I/O.
pub fn concurrent(
    io: Io,
    function: anytype,
    args: std.meta.ArgsTuple(@TypeOf(function)),
) ConcurrentError!Future(@typeInfo(@TypeOf(function)).@"fn".return_type.?) {
    const Result = @typeInfo(@TypeOf(function)).@"fn".return_type.?;
    const Args = @TypeOf(args);
    const TypeErased = struct {
        fn start(context: *const anyopaque, result: *anyopaque) void {
            const args_casted: *const Args = @ptrCast(@alignCast(context));
            const result_casted: *Result = @ptrCast(@alignCast(result));
            result_casted.* = @call(.auto, function, args_casted.*);
        }
    };
    var future: Future(Result) = undefined;
    future.any_future = try io.vtable.concurrent(
        io.userdata,
        @sizeOf(Result),
        .of(Result),
        @ptrCast(&args),
        .of(Args),
        TypeErased.start,
    );
    return future;
}

pub const SleepError = error{UnsupportedClock} || UnexpectedError || Cancelable;

pub fn sleep(io: Io, duration: Duration, clock: Clock) SleepError!void {
    return io.vtable.sleep(io.userdata, .{ .duration = .{
        .raw = duration,
        .clock = clock,
    } });
}

/// Given a struct with each field a `*Future`, returns a union with the same
/// fields, each field type the future's result.
pub fn SelectUnion(S: type) type {
    const struct_fields = @typeInfo(S).@"struct".fields;
    var fields: [struct_fields.len]std.builtin.Type.UnionField = undefined;
    for (&fields, struct_fields) |*union_field, struct_field| {
        const FieldFuture = @typeInfo(struct_field.type).pointer.child;
        const Result = @FieldType(FieldFuture, "result");
        union_field.* = .{
            .name = struct_field.name,
            .type = Result,
            .alignment = @alignOf(Result),
        };
    }
    return @Type(.{ .@"union" = .{
        .layout = .auto,
        .tag_type = std.meta.FieldEnum(S),
        .fields = &fields,
        .decls = &.{},
    } });
}

/// `s` is a struct with every field a `*Future(T)`, where `T` can be any type,
/// and can be different for each field.
pub fn select(io: Io, s: anytype) Cancelable!SelectUnion(@TypeOf(s)) {
    const U = SelectUnion(@TypeOf(s));
    const S = @TypeOf(s);
    const fields = @typeInfo(S).@"struct".fields;
    var futures: [fields.len]*AnyFuture = undefined;
    inline for (fields, &futures) |field, *any_future| {
        const future = @field(s, field.name);
        any_future.* = future.any_future orelse return @unionInit(U, field.name, future.result);
    }
    switch (try io.vtable.select(io.userdata, &futures)) {
        inline 0...(fields.len - 1) => |selected_index| {
            const field_name = fields[selected_index].name;
            return @unionInit(U, field_name, @field(s, field_name).await(io));
        },
        else => unreachable,
    }
}

pub const LockedStderr = struct {
    file_writer: *File.Writer,
    terminal_mode: Terminal.Mode,

    pub fn terminal(ls: LockedStderr) Terminal {
        return .{
            .writer = &ls.file_writer.interface,
            .mode = ls.terminal_mode,
        };
    }
};

/// For doing application-level writes to the standard error stream.
/// Coordinates also with debug-level writes that are ignorant of Io interface
/// and implementations. When this returns, `std.process.stderr_thread_mutex`
/// will be locked.
///
/// See also:
/// * `tryLockStderr`
pub fn lockStderr(io: Io, buffer: []u8, terminal_mode: ?Terminal.Mode) Cancelable!LockedStderr {
    return io.vtable.lockStderr(io.userdata, buffer, terminal_mode);
}

/// Same as `lockStderr` but non-blocking.
pub fn tryLockStderr(io: Io, buffer: []u8, terminal_mode: ?Terminal.Mode) Cancelable!?LockedStderr {
    return io.vtable.tryLockStderr(io.userdata, buffer, terminal_mode);
}

pub fn unlockStderr(io: Io) void {
    return io.vtable.unlockStderr(io.userdata);
}<|MERGE_RESOLUTION|>--- conflicted
+++ resolved
@@ -12,78 +12,6 @@
 pub const Limit = std.Io.Limit;
 pub const Reader = std.Io.Reader;
 pub const Writer = std.Io.Writer;
-
-<<<<<<< HEAD
-pub const tty = std.Io.tty;
-=======
-    /// `std.math.maxInt(usize)` is interpreted to mean `.unlimited`.
-    pub fn limited(n: usize) Limit {
-        return @enumFromInt(n);
-    }
-
-    /// Any value grater than `std.math.maxInt(usize)` is interpreted to mean
-    /// `.unlimited`.
-    pub fn limited64(n: u64) Limit {
-        return @enumFromInt(@min(n, std.math.maxInt(usize)));
-    }
-
-    pub fn countVec(data: []const []const u8) Limit {
-        var total: usize = 0;
-        for (data) |d| total += d.len;
-        return .limited(total);
-    }
-
-    pub fn min(a: Limit, b: Limit) Limit {
-        return @enumFromInt(@min(@intFromEnum(a), @intFromEnum(b)));
-    }
-
-    pub fn minInt(l: Limit, n: usize) usize {
-        return @min(n, @intFromEnum(l));
-    }
-
-    pub fn minInt64(l: Limit, n: u64) usize {
-        return @min(n, @intFromEnum(l));
-    }
-
-    pub fn slice(l: Limit, s: []u8) []u8 {
-        return s[0..l.minInt(s.len)];
-    }
-
-    pub fn sliceConst(l: Limit, s: []const u8) []const u8 {
-        return s[0..l.minInt(s.len)];
-    }
-
-    pub fn toInt(l: Limit) ?usize {
-        return switch (l) {
-            else => @intFromEnum(l),
-            .unlimited => null,
-        };
-    }
-
-    /// Reduces a slice to account for the limit, leaving room for one extra
-    /// byte above the limit, allowing for the use case of differentiating
-    /// between end-of-stream and reaching the limit.
-    pub fn slice1(l: Limit, non_empty_buffer: []u8) []u8 {
-        assert(non_empty_buffer.len >= 1);
-        return non_empty_buffer[0..@min(@intFromEnum(l) +| 1, non_empty_buffer.len)];
-    }
-
-    pub fn nonzero(l: Limit) bool {
-        return @intFromEnum(l) > 0;
-    }
-
-    /// Return a new limit reduced by `amount` or return `null` indicating
-    /// limit would be exceeded.
-    pub fn subtract(l: Limit, amount: usize) ?Limit {
-        if (l == .unlimited) return .unlimited;
-        if (amount > @intFromEnum(l)) return null;
-        return @enumFromInt(@intFromEnum(l) - amount);
-    }
-};
-
-pub const Reader = @import("Io/Reader.zig");
-pub const Writer = @import("Io/Writer.zig");
->>>>>>> a573d53a
 
 pub fn poll(
     gpa: Allocator,
@@ -529,7 +457,6 @@
 /// Given an enum, returns a struct with fields of that enum, each field
 /// representing an I/O stream for polling.
 pub fn PollFiles(comptime StreamEnum: type) type {
-<<<<<<< HEAD
     const field_names = std.meta.fieldNames(StreamEnum);
     var fields: [field_names.len]std.builtin.Type.StructField = undefined;
     for (&fields, field_names) |*field, name| {
@@ -547,22 +474,12 @@
         .decls = &.{},
         .is_tuple = false,
     } });
-=======
-    return @Struct(.auto, null, std.meta.fieldNames(StreamEnum), &@splat(Io.File), &@splat(.{}));
->>>>>>> a573d53a
 }
 
 test {
     _ = net;
     _ = Reader;
     _ = Writer;
-<<<<<<< HEAD
-    _ = tty;
-=======
-    _ = Evented;
-    _ = Threaded;
-    _ = @import("Io/test.zig");
->>>>>>> a573d53a
 }
 
 const Io = @This();
