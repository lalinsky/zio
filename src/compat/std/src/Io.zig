--- conflicted
+++ resolved
@@ -841,7 +841,7 @@
         return t.nanoseconds;
     }
 
-    pub fn formatNumber(t: Timestamp, w: *Writer, n: std.fmt.Number) Writer.Error!void {
+    pub fn formatNumber(t: Timestamp, w: *std.Io.Writer, n: std.fmt.Number) std.Io.Writer.Error!void {
         return w.printInt(t.nanoseconds, n.mode.base() orelse 10, n.case, .{
             .precision = n.precision,
             .width = n.width,
@@ -1251,19 +1251,10 @@
         }
     }
 
-<<<<<<< HEAD
-    pub fn lock(mutex: *Mutex, io: Io) Cancelable!void {
-        const prev_state: State = @enumFromInt(@atomicRmw(
-            usize,
-            @as(*usize, @ptrCast(&mutex.state)),
-            .And,
-            ~@intFromEnum(State.unlocked),
-=======
     pub fn lock(m: *Mutex, io: Io) Cancelable!void {
         const initial_state = m.state.cmpxchgWeak(
             .unlocked,
             .locked_once,
->>>>>>> b3d82c12
             .acquire,
             .monotonic,
         ) orelse {
@@ -1278,15 +1269,6 @@
         }
     }
 
-<<<<<<< HEAD
-    /// Same as `lock` but cannot be canceled.
-    pub fn lockUncancelable(mutex: *Mutex, io: Io) void {
-        const prev_state: State = @enumFromInt(@atomicRmw(
-            usize,
-            @as(*usize, @ptrCast(&mutex.state)),
-            .And,
-            ~@intFromEnum(State.unlocked),
-=======
     /// Same as `lock`, except does not introduce a cancelation point.
     ///
     /// For a description of cancelation and cancelation points, see `Future.cancel`.
@@ -1294,7 +1276,6 @@
         const initial_state = m.state.cmpxchgWeak(
             .unlocked,
             .locked_once,
->>>>>>> b3d82c12
             .acquire,
             .monotonic,
         ) orelse {
@@ -1309,15 +1290,6 @@
         }
     }
 
-<<<<<<< HEAD
-    pub fn unlock(mutex: *Mutex, io: Io) void {
-        const prev_state = @cmpxchgWeak(State, &mutex.state, .locked_once, .unlocked, .release, .acquire) orelse {
-            @branchHint(.likely);
-            return;
-        };
-        assert(prev_state != .unlocked); // mutex not locked
-        return io.vtable.mutexUnlock(io.userdata, prev_state, mutex);
-=======
     pub fn unlock(m: *Mutex, io: Io) void {
         switch (m.state.swap(.unlocked, .release)) {
             .unlocked => unreachable,
@@ -1327,7 +1299,6 @@
                 io.futexWake(State, &m.state.raw, 1);
             },
         }
->>>>>>> b3d82c12
     }
 };
 
