--- conflicted
+++ resolved
@@ -30,12 +30,8 @@
         .optimize = optimize,
         .link_libc = true,
     });
-<<<<<<< HEAD
     zio.addImport("aio", aio.module("aio"));
-=======
-    zio.addImport("xev", xev.module("xev"));
     zio.addImport("coro", coro.module("coro"));
->>>>>>> 32b893b2
 
     const zio_lib = b.addLibrary(.{
         .name = "zio",
